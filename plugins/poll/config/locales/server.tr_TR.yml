# encoding: utf-8
#
# Never edit this file. It will be overwritten when translations are pulled from Transifex.
#
# To work with us on translations, join this project:
# https://www.transifex.com/projects/p/discourse-org/

tr_TR:
  site_settings:
    poll_enabled: "Kullanıcılar anket oluşturabilirler mi?"
    poll_maximum_options: "Bir ankette izin verilen en fazla seçenek sayısı."
    poll_edit_window_mins: "Gönderinin oluşturulmasından sonra anketin düzenlenebileceği dakika sayısı"
  poll:
    multiple_polls_without_name: "İsimsiz birden fazla anket var. '<code>name</code>' atıfını kullanarak anketlerinizi özebir tanımlayabilirsiniz."
    multiple_polls_with_same_name: "Aynı isme sahip birden fazla anket var: <strong>%{name}</strong>. '<code>name</code>' atıfını kullanarak anketlerinizi özebir tanımlayabilirsiniz."
    default_poll_must_have_at_least_2_options: "Ankette en az 2 seçenek olmalı."
    named_poll_must_have_at_least_2_options: "<strong>%{name}</strong> isimli ankette en az 2 seçenek olmalı."
    default_poll_must_have_less_options:
      other: "Ankette en az %{count} seçenek olmalı."
    named_poll_must_have_less_options:
      other: "<strong>%{name}</strong> isimli ankette en az %{count}  seçenek olmalı."
    default_poll_must_have_different_options: "Anketin farklı seçenekleri olmalı."
    named_poll_must_have_different_options: "<strong>%{name}</strong> isimli anketin farklı seçenekleri olmalı."
    default_poll_with_multiple_choices_has_invalid_parameters: "Çoklu seçim seçeneği içeren anketinizde hatalar belirlendi."
    named_poll_with_multiple_choices_has_invalid_parameters: "<strong>%{name}</strong> ile adlandırılmış ve çoklu seçim seçeneği içeren anketinizde hatalar belirlendi."
    requires_at_least_1_valid_option: "En az 1 geçerli seçim yapmalısınız."
<<<<<<< HEAD
    default_cannot_be_made_public: "Oy içeren oylamalar genel olamaz. "
    named_cannot_be_made_public: "<strong>%{name}</strong> isimli ankette oylamalar herkese açık yapılamaz."
    cannot_change_polls_after_5_minutes: "Anketler, ilk 5 dakikadan sonra eklenemez, çıkartılamaz ya da yeniden isimlendirilemez."
    op_cannot_edit_options_after_5_minutes: "Anketler ilk 5 dakikadan sonra eklenemez ya da çıkartılamaz. Eğer bir anket seçeneğini değiştirmeniz gerekiyorsa herhangi bir moderatör ile iletişime geçin."
    staff_cannot_add_or_remove_options_after_5_minutes: "Anketler ilk 5 dakikadan sonra eklenemez ya da çıkartılamaz. Bu konuyu kapatıp, yerine yeni bir konu oluşturmalısınız."
=======
    default_cannot_be_made_public: "Oy içeren anketler herkese açık olamaz. "
    named_cannot_be_made_public: "<strong>%{name}</strong> isimli ankette oylamalar herkese açık yapılamaz."
    edit_window_expired:
      cannot_change_polls: "İlk %{minutes} dakikadan sonra anket ekleyemez, silemez veya yeniden isimlendiremezsiniz."
      op_cannot_edit_options: "İlk %{minutes} dakikadan sonra anket ekleyemez veya silemezsiniz. Eğer anket seçeneklerini düzenlemeniz gerekiyorsa lütfen moderatör ile iletişime geçin."
      staff_cannot_add_or_remove_options: "İlk %{minutes} dakikadan sonra anket ekleyemez veya silemezsiniz. Bu konuyu kapatıp, yerine yeni bir konu oluşturmalısınız."
>>>>>>> 5a2e989e
    no_polls_associated_with_this_post: "Bu gönderiyle alakalı bir anket yok."
    no_poll_with_this_name: "Bu gönderiyle alakalı <strong>%{name}</strong> isimli bir anket yok."
    post_is_deleted: "Silinmiş konu üzerinde işlem yapamazsınız."
    topic_must_be_open_to_vote: "Konu oylanabilmesi için açık olmalı."
    poll_must_be_open_to_vote: "Anket oylanabilmesi için açık olmalı."
    topic_must_be_open_to_toggle_status: "Durumun değiştirilebilmesi için konu açık olmalı."
    only_staff_or_op_can_toggle_status: "Bir anketin durumunu sadece o anketin asıl sahibi ya da bir görevli değiştirebilir."
    email:
      link_to_poll: "Anketi görüntülemek için tıklayın."<|MERGE_RESOLUTION|>--- conflicted
+++ resolved
@@ -24,20 +24,12 @@
     default_poll_with_multiple_choices_has_invalid_parameters: "Çoklu seçim seçeneği içeren anketinizde hatalar belirlendi."
     named_poll_with_multiple_choices_has_invalid_parameters: "<strong>%{name}</strong> ile adlandırılmış ve çoklu seçim seçeneği içeren anketinizde hatalar belirlendi."
     requires_at_least_1_valid_option: "En az 1 geçerli seçim yapmalısınız."
-<<<<<<< HEAD
-    default_cannot_be_made_public: "Oy içeren oylamalar genel olamaz. "
-    named_cannot_be_made_public: "<strong>%{name}</strong> isimli ankette oylamalar herkese açık yapılamaz."
-    cannot_change_polls_after_5_minutes: "Anketler, ilk 5 dakikadan sonra eklenemez, çıkartılamaz ya da yeniden isimlendirilemez."
-    op_cannot_edit_options_after_5_minutes: "Anketler ilk 5 dakikadan sonra eklenemez ya da çıkartılamaz. Eğer bir anket seçeneğini değiştirmeniz gerekiyorsa herhangi bir moderatör ile iletişime geçin."
-    staff_cannot_add_or_remove_options_after_5_minutes: "Anketler ilk 5 dakikadan sonra eklenemez ya da çıkartılamaz. Bu konuyu kapatıp, yerine yeni bir konu oluşturmalısınız."
-=======
     default_cannot_be_made_public: "Oy içeren anketler herkese açık olamaz. "
     named_cannot_be_made_public: "<strong>%{name}</strong> isimli ankette oylamalar herkese açık yapılamaz."
     edit_window_expired:
       cannot_change_polls: "İlk %{minutes} dakikadan sonra anket ekleyemez, silemez veya yeniden isimlendiremezsiniz."
       op_cannot_edit_options: "İlk %{minutes} dakikadan sonra anket ekleyemez veya silemezsiniz. Eğer anket seçeneklerini düzenlemeniz gerekiyorsa lütfen moderatör ile iletişime geçin."
       staff_cannot_add_or_remove_options: "İlk %{minutes} dakikadan sonra anket ekleyemez veya silemezsiniz. Bu konuyu kapatıp, yerine yeni bir konu oluşturmalısınız."
->>>>>>> 5a2e989e
     no_polls_associated_with_this_post: "Bu gönderiyle alakalı bir anket yok."
     no_poll_with_this_name: "Bu gönderiyle alakalı <strong>%{name}</strong> isimli bir anket yok."
     post_is_deleted: "Silinmiş konu üzerinde işlem yapamazsınız."
