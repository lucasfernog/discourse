# encoding: utf-8
#
# Never edit this file. It will be overwritten when translations are pulled from Transifex.
#
# To work with us on translations, join this project:
# https://www.transifex.com/projects/p/discourse-org/

ca:
  site_settings:
<<<<<<< HEAD
    presence_enabled: 'Mostra usuaris que en aquests moments responen al tema actual o editen l''entrada actual?'
    presence_max_users_shown: 'Quantitat màxima d''usuaris mostrats.'
=======
    presence_enabled: "¿S'han de mostrar els usuaris que en aquests moments responen al tema actual o editen l'entrada actual?"
    presence_max_users_shown: "Nombre màxim d'usuaris mostrats."
>>>>>>> baba1cc0
<|MERGE_RESOLUTION|>--- conflicted
+++ resolved
@@ -7,10 +7,5 @@
 
 ca:
   site_settings:
-<<<<<<< HEAD
-    presence_enabled: 'Mostra usuaris que en aquests moments responen al tema actual o editen l''entrada actual?'
-    presence_max_users_shown: 'Quantitat màxima d''usuaris mostrats.'
-=======
     presence_enabled: "¿S'han de mostrar els usuaris que en aquests moments responen al tema actual o editen l'entrada actual?"
-    presence_max_users_shown: "Nombre màxim d'usuaris mostrats."
->>>>>>> baba1cc0
+    presence_max_users_shown: "Nombre màxim d'usuaris mostrats."