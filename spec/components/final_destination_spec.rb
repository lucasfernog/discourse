require 'rails_helper'
require 'final_destination'

describe FinalDestination do

  let(:opts) do
    {
      ignore_redirects: ['https://ignore-me.com'],

      force_get_hosts: ['https://force.get.com'],

      # avoid IP lookups in test
      lookup_ip: lambda do |host|
        case host
        when 'eviltrout.com' then '52.84.143.152'
        when 'codinghorror.com' then '91.146.108.148'
        when 'discourse.org' then '104.25.152.10'
        when 'some_thing.example.com' then '104.25.152.10'
        when 'private-host.com' then '192.168.10.1'
        when 'internal-ipv6.com' then '2001:abc:de:01:3:3d0:6a65:c2bf'
        when 'ignore-me.com' then '53.84.143.152'
        when 'force.get.com' then '22.102.29.40'
        when 'wikipedia.com' then '1.2.3.4'
        else
          as_ip = IPAddr.new(host)
          host
        end
      end
    }
  end

  let(:doc_response) do
    {
      status: 200,
      headers: { "Content-Type" => "text/html" }
    }
  end

  def redirect_response(from, dest)
    stub_request(:head, from).to_return(
      status: 302,
      headers: { "Location" => dest }
    )
  end

  def fd(url)
    FinalDestination.new(url, opts)
  end

  describe '.resolve' do

    it "has a ready status code before anything happens" do
      expect(fd('https://eviltrout.com').status).to eq(:ready)
    end

    it "returns nil for an invalid url" do
      expect(fd(nil).resolve).to be_nil
      expect(fd('asdf').resolve).to be_nil
    end

    it "returns nil when read timeouts" do
      Excon.expects(:public_send).raises(Excon::Errors::Timeout)

      expect(fd('https://discourse.org').resolve).to eq(nil)
    end

    context "without redirects" do
      before do
        stub_request(:head, "https://eviltrout.com").to_return(doc_response)
      end

      it "returns the final url" do
        final = FinalDestination.new('https://eviltrout.com', opts)
        expect(final.resolve.to_s).to eq('https://eviltrout.com')
        expect(final.redirected?).to eq(false)
        expect(final.status).to eq(:resolved)
      end
    end

    it "ignores redirects" do
      final = FinalDestination.new('https://ignore-me.com/some-url', opts)
      expect(final.resolve.to_s).to eq('https://ignore-me.com/some-url')
      expect(final.redirected?).to eq(false)
      expect(final.status).to eq(:resolved)
    end

    context "underscores in URLs" do
      before do
        stub_request(:head, 'https://some_thing.example.com').to_return(doc_response)
      end

      it "doesn't raise errors with underscores in urls" do
        final = FinalDestination.new('https://some_thing.example.com', opts)
        expect(final.resolve.to_s).to eq('https://some_thing.example.com')
        expect(final.redirected?).to eq(false)
        expect(final.status).to eq(:resolved)
      end
    end

    context "with a couple of redirects" do
      before do
        redirect_response("https://eviltrout.com", "https://codinghorror.com/blog")
        redirect_response("https://codinghorror.com/blog", "https://discourse.org")
        stub_request(:head, "https://discourse.org").to_return(doc_response)
      end

      it "returns the final url" do
        final = FinalDestination.new('https://eviltrout.com', opts)
        expect(final.resolve.to_s).to eq('https://discourse.org')
        expect(final.redirected?).to eq(true)
        expect(final.status).to eq(:resolved)
      end
    end

    context "with too many redirects" do
      before do
        redirect_response("https://eviltrout.com", "https://codinghorror.com/blog")
        redirect_response("https://codinghorror.com/blog", "https://discourse.org")
        stub_request(:head, "https://discourse.org").to_return(doc_response)
      end

      it "returns the final url" do
        final = FinalDestination.new('https://eviltrout.com', opts.merge(max_redirects: 1))
        expect(final.resolve).to be_nil
        expect(final.redirected?).to eq(true)
        expect(final.status).to eq(:too_many_redirects)
      end
    end

    context "with a redirect to an internal IP" do
      before do
        redirect_response("https://eviltrout.com", "https://private-host.com")
        stub_request(:head, "https://private-host.com").to_return(doc_response)
      end

      it "returns the final url" do
        final = FinalDestination.new('https://eviltrout.com', opts)
        expect(final.resolve).to be_nil
        expect(final.redirected?).to eq(true)
        expect(final.status).to eq(:invalid_address)
      end
    end

    context "GET can be forced" do
      before do
        stub_request(:head, 'https://force.get.com/posts?page=4')
        stub_request(:get, 'https://force.get.com/posts?page=4')
        stub_request(:head, 'https://eviltrout.com/posts?page=2')
        stub_request(:get, 'https://eviltrout.com/posts?page=2')
      end

      it "will do a GET when forced" do
        final = FinalDestination.new('https://force.get.com/posts?page=4', opts)
        expect(final.resolve.to_s).to eq('https://force.get.com/posts?page=4')
        expect(final.status).to eq(:resolved)
        expect(WebMock).to have_requested(:get, 'https://force.get.com/posts?page=4')
        expect(WebMock).to_not have_requested(:head, 'https://force.get.com/posts?page=4')
      end

      it "will do a HEAD if not forced" do
        final = FinalDestination.new('https://eviltrout.com/posts?page=2', opts)
        expect(final.resolve.to_s).to eq('https://eviltrout.com/posts?page=2')
        expect(final.status).to eq(:resolved)
        expect(WebMock).to_not have_requested(:get, 'https://eviltrout.com/posts?page=2')
        expect(WebMock).to have_requested(:head, 'https://eviltrout.com/posts?page=2')
      end
    end

    context "HEAD not supported" do
      before do
        stub_request(:get, 'https://eviltrout.com').to_return(
          status: 301,
          headers: {
            "Location" => 'https://discourse.org',
            'Set-Cookie' => 'evil=trout'
          }
        )
        stub_request(:head, 'https://discourse.org')
      end

      context "when the status code is 405" do
        before do
          stub_request(:head, 'https://eviltrout.com').to_return(status: 405)
        end

        it "will try a GET" do
          final = FinalDestination.new('https://eviltrout.com', opts)
          expect(final.resolve.to_s).to eq('https://discourse.org')
          expect(final.status).to eq(:resolved)
          expect(final.cookie).to eq('evil=trout')
        end
      end

      context "when the status code is 501" do
        before do
          stub_request(:head, 'https://eviltrout.com').to_return(status: 501)
        end

        it "will try a GET" do
          final = FinalDestination.new('https://eviltrout.com', opts)
          expect(final.resolve.to_s).to eq('https://discourse.org')
          expect(final.status).to eq(:resolved)
          expect(final.cookie).to eq('evil=trout')
        end
      end

      it "correctly extracts cookies during GET" do
        stub_request(:head, "https://eviltrout.com").to_return(status: 405)

        stub_request(:get, "https://eviltrout.com")
          .to_return(status: 302, body: "" , headers: {
            "Location" => "https://eviltrout.com",
            "Set-Cookie" => ["foo=219ffwef9w0f; expires=Mon, 19-Feb-2018 10:44:24 GMT; path=/; domain=eviltrout.com",
                             "bar=1",
                             "baz=2; expires=Tue, 19-Feb-2019 10:14:24 GMT; path=/; domain=eviltrout.com"]
          })

        stub_request(:head, "https://eviltrout.com")
          .with(headers: { "Cookie" => "bar=1; baz=2; foo=219ffwef9w0f" })

        final = FinalDestination.new("https://eviltrout.com", opts)
        expect(final.resolve.to_s).to eq("https://eviltrout.com")
        expect(final.status).to eq(:resolved)
        expect(final.cookie).to eq("bar=1; baz=2; foo=219ffwef9w0f")
      end
    end

    it "should use the correct format for cookies when there is only one cookie" do
      stub_request(:head, "https://eviltrout.com")
        .to_return(status: 302, headers: {
          "Location" => "https://eviltrout.com",
          "Set-Cookie" => "foo=219ffwef9w0f; expires=Mon, 19-Feb-2018 10:44:24 GMT; path=/; domain=eviltrout.com"
        })

      stub_request(:head, "https://eviltrout.com")
        .with(headers: { "Cookie" => "foo=219ffwef9w0f" })

      final = FinalDestination.new("https://eviltrout.com", opts)
      expect(final.resolve.to_s).to eq("https://eviltrout.com")
      expect(final.status).to eq(:resolved)
      expect(final.cookie).to eq("foo=219ffwef9w0f")
    end

    it "should use the correct format for cookies when there are multiple cookies" do
      stub_request(:head, "https://eviltrout.com")
        .to_return(status: 302, headers: {
          "Location" => "https://eviltrout.com",
          "Set-Cookie" => ["foo=219ffwef9w0f; expires=Mon, 19-Feb-2018 10:44:24 GMT; path=/; domain=eviltrout.com",
                           "bar=1",
                           "baz=2; expires=Tue, 19-Feb-2019 10:14:24 GMT; path=/; domain=eviltrout.com"]
        })

      stub_request(:head, "https://eviltrout.com")
        .with(headers: { "Cookie" => "bar=1; baz=2; foo=219ffwef9w0f" })

      final = FinalDestination.new("https://eviltrout.com", opts)
      expect(final.resolve.to_s).to eq("https://eviltrout.com")
      expect(final.status).to eq(:resolved)
      expect(final.cookie).to eq("bar=1; baz=2; foo=219ffwef9w0f")
    end
  end

  describe '.get' do

    it "can correctly stream with a redirect" do
      FinalDestination.clear_https_cache!("wikipedia.com")

      stub_request(:get, "http://wikipedia.com/").
        to_return(status: 302, body: "" , headers: { "location" => "https://wikipedia.com/" })

      # webmock does not do chunks
      stub_request(:get, "https://wikipedia.com/").
        to_return(status: 200, body: "<html><head>" , headers: {})

      result = nil
      chunk = nil

      result = FinalDestination.new("http://wikipedia.com", opts).get do |resp, c|
        chunk = c
        throw :done
      end

      expect(result).to eq("https://wikipedia.com/")
      expect(chunk).to eq("<html><head>")
    end
  end

  describe '.validate_uri' do
    context "host lookups" do
      it "works for various hosts" do
        expect(fd('https://private-host.com').validate_uri).to eq(false)
        expect(fd('https://eviltrout.com:443').validate_uri).to eq(true)
      end
    end
  end

  describe ".validate_url_format" do
    it "supports http urls" do
      expect(fd('http://eviltrout.com').validate_uri_format).to eq(true)
    end

    it "supports https urls" do
      expect(fd('https://eviltrout.com').validate_uri_format).to eq(true)
    end

    it "doesn't support ftp urls" do
      expect(fd('ftp://eviltrout.com').validate_uri_format).to eq(false)
    end

    it "doesn't support IP urls" do
      expect(fd('http://104.25.152.10').validate_uri_format).to eq(false)
      expect(fd('https://[2001:abc:de:01:0:3f0:6a65:c2bf]').validate_uri_format).to eq(false)
    end

    it "returns false for schemeless URL" do
      expect(fd('eviltrout.com').validate_uri_format).to eq(false)
    end

    it "returns false for nil URL" do
      expect(fd(nil).validate_uri_format).to eq(false)
    end

    it "returns false for invalid ports" do
      expect(fd('http://eviltrout.com:21').validate_uri_format).to eq(false)
      expect(fd('https://eviltrout.com:8000').validate_uri_format).to eq(false)
    end

    it "returns true for valid ports" do
      expect(fd('http://eviltrout.com:80').validate_uri_format).to eq(true)
      expect(fd('https://eviltrout.com:443').validate_uri_format).to eq(true)
    end
  end

  describe ".is_dest_valid" do
    it "returns false for a valid ipv4" do
      expect(fd("https://52.84.143.67").is_dest_valid?).to eq(true)
      expect(fd("https://104.25.153.10").is_dest_valid?).to eq(true)
    end

    it "returns false for short ip" do
<<<<<<< HEAD
      expect(FinalDestination.new('https://0/logo.png').is_dest_valid?).to eq(false)
      expect(FinalDestination.new('https://1/logo.png').is_dest_valid?).to eq(false)
=======
      lookup = lambda do |host|
        # How IPs are looked up for single digits
        if host == "0"
          "0.0.0.0"
        elsif host == "1"
          "0.0.0.1"
        end
      end

      expect(FinalDestination.new('https://0/logo.png', lookup_ip: lookup).is_dest_valid?).to eq(false)
      expect(FinalDestination.new('https://1/logo.png', lookup_ip: lookup).is_dest_valid?).to eq(false)
>>>>>>> a74024b1
    end

    it "returns false for private ipv4" do
      expect(fd("https://127.0.0.1").is_dest_valid?).to eq(false)
      expect(fd("https://192.168.1.3").is_dest_valid?).to eq(false)
      expect(fd("https://10.0.0.5").is_dest_valid?).to eq(false)
      expect(fd("https://172.16.0.1").is_dest_valid?).to eq(false)
    end

    it "returns false for IPV6 via site settings" do
      SiteSetting.blacklist_ip_blocks = '2001:abc:de::/48|2002:abc:de::/48'
      expect(fd('https://[2001:abc:de:01:0:3f0:6a65:c2bf]').is_dest_valid?).to eq(false)
      expect(fd('https://[2002:abc:de:01:0:3f0:6a65:c2bf]').is_dest_valid?).to eq(false)
      expect(fd('https://internal-ipv6.com').is_dest_valid?).to eq(false)
      expect(fd('https://[2003:abc:de:01:0:3f0:6a65:c2bf]').is_dest_valid?).to eq(true)
    end

    it "ignores invalid ranges" do
      SiteSetting.blacklist_ip_blocks = '2001:abc:de::/48|eviltrout'
      expect(fd('https://[2001:abc:de:01:0:3f0:6a65:c2bf]').is_dest_valid?).to eq(false)
    end

    it "returns true for public ipv6" do
      expect(fd("https://[2001:470:1:3a8::251]").is_dest_valid?).to eq(true)
    end

    it "returns false for private ipv6" do
      expect(fd("https://[fdd7:b450:d4d1:6b44::1]").is_dest_valid?).to eq(false)
    end

    it "returns true for the base uri" do
      SiteSetting.force_hostname = "final-test.example.com"
      expect(fd("https://final-test.example.com/onebox").is_dest_valid?).to eq(true)
    end

    it "returns true for the S3 CDN url" do
      SiteSetting.enable_s3_uploads = true
      SiteSetting.s3_cdn_url = "https://s3.example.com"
      expect(fd("https://s3.example.com/some/thing").is_dest_valid?).to eq(true)
    end

    it "returns true for the CDN url" do
      GlobalSetting.stubs(:cdn_url).returns("https://cdn.example.com/discourse")
      expect(fd("https://cdn.example.com/some/asset").is_dest_valid?).to eq(true)
    end

    it 'supports whitelisting via a site setting' do
      SiteSetting.whitelist_internal_hosts = 'private-host.com'
      expect(fd("https://private-host.com/some/url").is_dest_valid?).to eq(true)
    end
  end

  describe "https cache" do
    it 'will cache https lookups' do

      FinalDestination.clear_https_cache!("wikipedia.com")

      stub_request(:head, "http://wikipedia.com/image.png")
        .to_return(status: 302, body: "", headers: { location: 'https://wikipedia.com/image.png' })

      stub_request(:head, "https://wikipedia.com/image.png")

      fd('http://wikipedia.com/image.png').resolve

      stub_request(:head, "https://wikipedia.com/image2.png")

      fd('http://wikipedia.com/image2.png').resolve
    end
  end

  describe "#escape_url" do
    it "correctly escapes url" do
      fragment_url = "https://eviltrout.com/2016/02/25/fixing-android-performance.html#discourse-comments"

      expect(fd(fragment_url).escape_url.to_s).to eq(fragment_url)

      expect(fd("https://eviltrout.com?s=180&#038;d=mm&#038;r=g").escape_url.to_s)
        .to eq("https://eviltrout.com?s=180&d=mm&r=g")

      expect(fd("http://example.com/?a=\11\15").escape_url.to_s).to eq("http://example.com/?a=%09%0D")

      expect(fd("https://ru.wikipedia.org/wiki/%D0%A1%D0%B2%D0%BE%D0%B1%D0%BE").escape_url.to_s)
        .to eq('https://ru.wikipedia.org/wiki/%D0%A1%D0%B2%D0%BE%D0%B1%D0%BE')

      expect(fd('https://ru.wikipedia.org/wiki/Свобо').escape_url.to_s)
        .to eq('https://ru.wikipedia.org/wiki/%D0%A1%D0%B2%D0%BE%D0%B1%D0%BE')
    end
  end

end<|MERGE_RESOLUTION|>--- conflicted
+++ resolved
@@ -338,10 +338,6 @@
     end
 
     it "returns false for short ip" do
-<<<<<<< HEAD
-      expect(FinalDestination.new('https://0/logo.png').is_dest_valid?).to eq(false)
-      expect(FinalDestination.new('https://1/logo.png').is_dest_valid?).to eq(false)
-=======
       lookup = lambda do |host|
         # How IPs are looked up for single digits
         if host == "0"
@@ -353,7 +349,6 @@
 
       expect(FinalDestination.new('https://0/logo.png', lookup_ip: lookup).is_dest_valid?).to eq(false)
       expect(FinalDestination.new('https://1/logo.png', lookup_ip: lookup).is_dest_valid?).to eq(false)
->>>>>>> a74024b1
     end
 
     it "returns false for private ipv4" do
