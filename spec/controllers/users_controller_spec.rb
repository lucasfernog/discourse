--- conflicted
+++ resolved
@@ -1033,10 +1033,7 @@
         end
       end
     end
-<<<<<<< HEAD
-=======
-
->>>>>>> e17ce65a
+
   end
 
   context '#username' do
