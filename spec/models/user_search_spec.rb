# frozen_string_literal: true

require 'rails_helper'

describe UserSearch do

  before_all { SearchIndexer.enable } # Enable for prefabrication
  before { SearchIndexer.enable } # Enable for each test

  fab!(:topic)     { Fabricate :topic }
  fab!(:topic2)    { Fabricate :topic }
  fab!(:topic3)    { Fabricate :topic }
  fab!(:topic4)    { Fabricate :topic }
  fab!(:user1)     { Fabricate :user, username: "mrb", name: "Michael Madsen", last_seen_at: 10.days.ago }
  fab!(:user2)     { Fabricate :user, username: "mrblue",   name: "Eddie Code", last_seen_at: 9.days.ago }
  fab!(:user3)     { Fabricate :user, username: "mrorange", name: "Tim Roth", last_seen_at: 8.days.ago }
  fab!(:user4)     { Fabricate :user, username: "mrpink",   name: "Steve Buscemi",  last_seen_at: 7.days.ago }
  fab!(:user5)     { Fabricate :user, username: "mrbrown",  name: "Quentin Tarantino", last_seen_at: 6.days.ago }
  fab!(:user6)     { Fabricate :user, username: "mrwhite",  name: "Harvey Keitel",  last_seen_at: 5.days.ago }
  fab!(:inactive) { Fabricate :user, username: "Ghost", active: false }
  fab!(:admin)     { Fabricate :admin, username: "theadmin" }
  fab!(:moderator) { Fabricate :moderator, username: "themod" }
  fab!(:staged)    { Fabricate :staged }

  def search_for(*args)
    UserSearch.new(*args).search
  end

  context 'with a secure category' do
    fab!(:group) { Fabricate :group }
    fab!(:user) { Fabricate :user }
    fab!(:searching_user) { Fabricate :user }
    before_all do
      group.add(user)
      group.add(searching_user)
      group.save
    end
    fab!(:category) { Fabricate(:category,
                        read_restricted: true,
                        user: user)
    }
    before_all { Fabricate(:category_group, category: category, group: group) }

    it 'autocompletes with people in the category' do
      results = search_for("", searching_user: searching_user, category_id: category.id)
<<<<<<< HEAD

      expect(user.username).to eq(results[0].username)
      expect(results.length).to eq(1)
    end

    it 'will lookup the category from the topic id' do
      topic = Fabricate(:topic, category: category)
      _post = Fabricate(:post, user: topic.user, topic: topic)

      results = search_for("", searching_user: searching_user, topic_id: topic.id)

      expect(results.length).to eq(2)

      expect(results.map(&:username)).to contain_exactly(
        user.username, topic.user.username
      )
    end

    it 'will raise an error if the user cannot see the category' do
      expect do
        search_for("", searching_user: Fabricate(:user), category_id: category.id)
      end.to raise_error(Discourse::InvalidAccess)
    end

=======

      expect(user.username).to eq(results[0].username)
      expect(results.length).to eq(1)
    end

    it 'will lookup the category from the topic id' do
      topic = Fabricate(:topic, category: category)
      _post = Fabricate(:post, user: topic.user, topic: topic)

      results = search_for("", searching_user: searching_user, topic_id: topic.id)

      expect(results.length).to eq(2)

      expect(results.map(&:username)).to contain_exactly(
        user.username, topic.user.username
      )
    end

    it 'will raise an error if the user cannot see the category' do
      expect do
        search_for("", searching_user: Fabricate(:user), category_id: category.id)
      end.to raise_error(Discourse::InvalidAccess)
    end

>>>>>>> 1aa96a5d
    it 'will respect the group member visibility setting' do
      group.update(members_visibility_level: Group.visibility_levels[:owners])
      results = search_for("", searching_user: searching_user, category_id: category.id)
      expect(results.length).to eq(0)

      group.add_owner(searching_user)
      results = search_for("", searching_user: searching_user, category_id: category.id)
      expect(results.length).to eq(1)
    end

  end

  it 'allows for correct underscore searching' do
    Fabricate(:user, username: 'Under_Score')
    Fabricate(:user, username: 'undertaker')

    expect(search_for("under_sc").length).to eq(1)
    expect(search_for("under_").length).to eq(1)
  end

  it 'allows filtering by group' do
    group = Fabricate(:group)
    sam = Fabricate(:user, username: 'sam')
    _samantha = Fabricate(:user, username: 'samantha')
    group.add(sam)

    results = search_for("sam", groups: [group])
    expect(results.count).to eq(1)
  end

  it 'allows filtering by multiple groups' do
    group_1 = Fabricate(:group)
    sam = Fabricate(:user, username: 'sam')
    group_2 = Fabricate(:group)
    samantha = Fabricate(:user, username: 'samantha')
    group_1.add(sam)
    group_2.add(samantha)

    results = search_for("sam", groups: [group_1, group_2])
    expect(results.count).to eq(2)
  end

  context "with seed data" do
    fab!(:post1) { Fabricate :post, user: user1, topic: topic }
    fab!(:post2) { Fabricate :post, user: user2, topic: topic2 }
    fab!(:post3) { Fabricate :post, user: user3, topic: topic }
    fab!(:post4) { Fabricate :post, user: user4, topic: topic }
    fab!(:post5) { Fabricate :post, user: user5, topic: topic3 }
    fab!(:post6) { Fabricate :post, user: user6, topic: topic }
    fab!(:post7) { Fabricate :post, user: staged, topic: topic4 }

    before { user6.update(suspended_at: 1.day.ago, suspended_till: 1.year.from_now) }

    it "can search by name and username" do
      # normal search
      results = search_for(user1.name.split(" ").first)
      expect(results.size).to eq(1)
      expect(results.first.username).to eq(user1.username)

      # lower case
      results = search_for(user1.name.split(" ").first.downcase)
      expect(results.size).to eq(1)
      expect(results.first).to eq(user1)

      # username
      results = search_for(user4.username)
      expect(results.size).to eq(1)
      expect(results.first).to eq(user4)

      # case insensitive
      results = search_for(user4.username.upcase)
      expect(results.size).to eq(1)
      expect(results.first).to eq(user4)
    end

    it "handles substring search correctly" do
      # substrings
      # only staff members see suspended users in results
      results = search_for("mr")
      expect(results.size).to eq(5)
      expect(results).not_to include(user6)
      expect(search_for("mr", searching_user: user1).size).to eq(5)

      results = search_for("mr", searching_user: admin)
      expect(results.size).to eq(6)
      expect(results).to include(user6)
      expect(search_for("mr", searching_user: moderator).size).to eq(6)

      results = search_for(user1.username, searching_user: admin)
      expect(results.size).to eq(3)

      results = search_for("MR", searching_user: admin)
      expect(results.size).to eq(6)

      results = search_for("MRB", searching_user: admin, limit: 2)
      expect(results.size).to eq(2)
    end

    it "prioritises topic participants" do
      # topic priority
      results = search_for(user1.username, topic_id: topic.id)
      expect(results.first).to eq(user1)

      results = search_for(user1.username, topic_id: topic2.id)
      expect(results[1]).to eq(user2)

      results = search_for(user1.username, topic_id: topic3.id)
      expect(results[1]).to eq(user5)
    end

    it "only reveals topic participants to people with permission" do
      pm_topic = Fabricate(:private_message_post).topic
<<<<<<< HEAD

      # Anonymous, does not have access
      expect do
        search_for("", topic_id: pm_topic.id)
      end.to raise_error(Discourse::InvalidAccess)

      # Random user, does not have access
      expect do
        search_for("", topic_id: pm_topic.id, searching_user: user1)
      end.to raise_error(Discourse::InvalidAccess)

      pm_topic.invite(pm_topic.user, user1.username)
      results = search_for("", topic_id: pm_topic.id, searching_user: user1)
      expect(results.length).to eq(1)
      expect(results[0]).to eq(pm_topic.user)
    end

=======

      # Anonymous, does not have access
      expect do
        search_for("", topic_id: pm_topic.id)
      end.to raise_error(Discourse::InvalidAccess)

      # Random user, does not have access
      expect do
        search_for("", topic_id: pm_topic.id, searching_user: user1)
      end.to raise_error(Discourse::InvalidAccess)

      pm_topic.invite(pm_topic.user, user1.username)
      results = search_for("", topic_id: pm_topic.id, searching_user: user1)
      expect(results.length).to eq(1)
      expect(results[0]).to eq(pm_topic.user)
    end

>>>>>>> 1aa96a5d
    it "only searches by name when enabled" do
      # When searching by name is enabled, it returns the record
      SiteSetting.enable_names = true
      results = search_for("Tarantino")
      expect(results.size).to eq(1)

      results = search_for("coding")
      expect(results.size).to eq(0)

      results = search_for("z")
      expect(results.size).to eq(0)

      # When searching by name is disabled, it will not return the record
      SiteSetting.enable_names = false
      results = search_for("Tarantino")
      expect(results.size).to eq(0)
    end

    it "prioritises exact matches" do
      # find an exact match first
      results = search_for("mrB")
      expect(results.first.username).to eq(user1.username)
    end

    it "does not include self, staged or inactive" do
      # don't return inactive users
      results = search_for(inactive.username)
      expect(results).to be_blank

      # don't return staged users
      results = search_for(staged.username)
      expect(results).to be_blank

      results = search_for(staged.username, include_staged_users: true)
      expect(results.first.username).to eq(staged.username)

      results = search_for("", topic_id: topic.id, searching_user: user1)

      # mrb is omitted, mrb is current user
      expect(results.map(&:username)).to eq(["mrpink", "mrorange"])
    end
  end
end<|MERGE_RESOLUTION|>--- conflicted
+++ resolved
@@ -43,7 +43,6 @@
 
     it 'autocompletes with people in the category' do
       results = search_for("", searching_user: searching_user, category_id: category.id)
-<<<<<<< HEAD
 
       expect(user.username).to eq(results[0].username)
       expect(results.length).to eq(1)
@@ -68,32 +67,6 @@
       end.to raise_error(Discourse::InvalidAccess)
     end
 
-=======
-
-      expect(user.username).to eq(results[0].username)
-      expect(results.length).to eq(1)
-    end
-
-    it 'will lookup the category from the topic id' do
-      topic = Fabricate(:topic, category: category)
-      _post = Fabricate(:post, user: topic.user, topic: topic)
-
-      results = search_for("", searching_user: searching_user, topic_id: topic.id)
-
-      expect(results.length).to eq(2)
-
-      expect(results.map(&:username)).to contain_exactly(
-        user.username, topic.user.username
-      )
-    end
-
-    it 'will raise an error if the user cannot see the category' do
-      expect do
-        search_for("", searching_user: Fabricate(:user), category_id: category.id)
-      end.to raise_error(Discourse::InvalidAccess)
-    end
-
->>>>>>> 1aa96a5d
     it 'will respect the group member visibility setting' do
       group.update(members_visibility_level: Group.visibility_levels[:owners])
       results = search_for("", searching_user: searching_user, category_id: category.id)
@@ -206,7 +179,6 @@
 
     it "only reveals topic participants to people with permission" do
       pm_topic = Fabricate(:private_message_post).topic
-<<<<<<< HEAD
 
       # Anonymous, does not have access
       expect do
@@ -224,25 +196,6 @@
       expect(results[0]).to eq(pm_topic.user)
     end
 
-=======
-
-      # Anonymous, does not have access
-      expect do
-        search_for("", topic_id: pm_topic.id)
-      end.to raise_error(Discourse::InvalidAccess)
-
-      # Random user, does not have access
-      expect do
-        search_for("", topic_id: pm_topic.id, searching_user: user1)
-      end.to raise_error(Discourse::InvalidAccess)
-
-      pm_topic.invite(pm_topic.user, user1.username)
-      results = search_for("", topic_id: pm_topic.id, searching_user: user1)
-      expect(results.length).to eq(1)
-      expect(results[0]).to eq(pm_topic.user)
-    end
-
->>>>>>> 1aa96a5d
     it "only searches by name when enabled" do
       # When searching by name is enabled, it returns the record
       SiteSetting.enable_names = true
