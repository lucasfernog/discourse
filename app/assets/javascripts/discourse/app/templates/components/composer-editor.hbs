--- conflicted
+++ resolved
@@ -18,9 +18,6 @@
   onPopupMenuAction=onPopupMenuAction
   popupMenuOptions=popupMenuOptions
   disabled=disableTextarea
-<<<<<<< HEAD
-  outletArgs=(hash composer=composer editorType="composer")}}
-=======
   outletArgs=(hash composer=composer editorType="composer")}}
 
 {{#if allowUpload}}
@@ -29,5 +26,4 @@
   {{else}}
     <input type="file" id="file-uploader" accept={{acceptedFormats}} multiple>
   {{/if}}
-{{/if}}
->>>>>>> 38332cae
+{{/if}}