--- conflicted
+++ resolved
@@ -33,19 +33,6 @@
 
   <div class="list-controls">
     <div class="container">
-<<<<<<< HEAD
-      {{#mobile-nav class='group-nav' desktopClass="nav nav-pills" currentPath=application.currentPath}}
-        {{#each getTabs as |tab|}}
-          <li>
-            {{#link-to tab.location model title=tab.message}}
-              {{#if tab.icon}}{{fa-icon tab.icon}}{{/if}}
-              {{tab.message}}
-              {{#if tab.count}}<span class='count'>({{tab.count}})</span>{{/if}}
-            {{/link-to}}
-          </li>
-        {{/each}}
-      {{/mobile-nav}}
-=======
       {{group-navigation group=model currentPath=application.currentPath tabs=tabs}}
 
       {{#if displayGroupMessageButton}}
@@ -55,7 +42,6 @@
             icon="envelope"
             label="groups.message"}}
       {{/if}}
->>>>>>> df163cbf
 
       {{group-membership-button model=model showLogin='showLogin'}}
     </div>
