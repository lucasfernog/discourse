--- conflicted
+++ resolved
@@ -2,12 +2,9 @@
 import { default as computed, observes } from "ember-addons/ember-computed-decorators";
 import GroupHistory from 'discourse/models/group-history';
 import RestModel from 'discourse/models/rest';
-<<<<<<< HEAD
-=======
 import Category from "discourse/models/category";
 import User from "discourse/models/user";
 import Topic from "discourse/models/topic";
->>>>>>> df163cbf
 
 const Group = RestModel.extend({
   limit: 50,
@@ -230,16 +227,10 @@
     });
   },
 
-<<<<<<< HEAD
-  requestMembership() {
-    return ajax(`/groups/${this.get('name')}/request_membership`, {
-      type: "POST"
-=======
   requestMembership(reason) {
     return ajax(`/groups/${this.get('name')}/request_membership`, {
       type: "POST",
       data: { reason: reason }
->>>>>>> df163cbf
     });
   },
 });
