import { bind } from "@ember/runloop";
import { getOwner } from "discourse-common/lib/get-owner";
import Mixin from "@ember/object/mixin";

export default Mixin.create({
  ready() {
    this._super(...arguments);

    this._onChangeHandler = bind(this, this._onChange);

    // Default to true
    Discourse.set("hasFocus", true);

<<<<<<< HEAD
    document.addEventListener("visibilitychange", onchange);
    document.addEventListener("resume", onchange);
    document.addEventListener("freeze", onchange);
=======
    document.addEventListener("visibilitychange", this._onChangeHandler);
    document.addEventListener("resume", this._onChangeHandler);
    document.addEventListener("freeze", this._onChangeHandler);
>>>>>>> baba1cc0
  },

  reset() {
    this._super(...arguments);

<<<<<<< HEAD
    document.removeEventListener("visibilitychange", onchange);
    document.removeEventListener("resume", onchange);
    document.removeEventListener("freeze", onchange);
=======
    document.removeEventListener("visibilitychange", this._onChangeHandler);
    document.removeEventListener("resume", this._onChangeHandler);
    document.removeEventListener("freeze", this._onChangeHandler);

    this._onChangeHandler = null;
  },
>>>>>>> baba1cc0

  _onChange() {
    const container = getOwner(this);
    const appEvents = container.lookup("service:app-events");

    if (document.visibilityState === "hidden") {
      if (Discourse.hasFocus) {
        Discourse.set("hasFocus", false);
        appEvents.trigger("discourse:focus-changed", false);
      }
    } else {
      if (!Discourse.hasFocus) {
        Discourse.set("hasFocus", true);
        appEvents.trigger("discourse:focus-changed", true);
      }
    }
  }
});<|MERGE_RESOLUTION|>--- conflicted
+++ resolved
@@ -11,32 +11,20 @@
     // Default to true
     Discourse.set("hasFocus", true);
 
-<<<<<<< HEAD
-    document.addEventListener("visibilitychange", onchange);
-    document.addEventListener("resume", onchange);
-    document.addEventListener("freeze", onchange);
-=======
     document.addEventListener("visibilitychange", this._onChangeHandler);
     document.addEventListener("resume", this._onChangeHandler);
     document.addEventListener("freeze", this._onChangeHandler);
->>>>>>> baba1cc0
   },
 
   reset() {
     this._super(...arguments);
 
-<<<<<<< HEAD
-    document.removeEventListener("visibilitychange", onchange);
-    document.removeEventListener("resume", onchange);
-    document.removeEventListener("freeze", onchange);
-=======
     document.removeEventListener("visibilitychange", this._onChangeHandler);
     document.removeEventListener("resume", this._onChangeHandler);
     document.removeEventListener("freeze", this._onChangeHandler);
 
     this._onChangeHandler = null;
   },
->>>>>>> baba1cc0
 
   _onChange() {
     const container = getOwner(this);
