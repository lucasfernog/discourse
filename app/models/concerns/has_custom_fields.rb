--- conflicted
+++ resolved
@@ -196,19 +196,6 @@
       dup = @custom_fields.dup
       array_fields = {}
 
-<<<<<<< HEAD
-      _custom_fields.reload.each do |f|
-        if dup[f.name].is_a?(Array)
-          # we need to collect Arrays fully before we can compare them
-          if !array_fields.has_key?(f.name)
-            array_fields[f.name] = [f]
-          else
-            array_fields[f.name] << f
-          end
-        elsif dup[f.name].is_a? Hash
-          if dup[f.name].to_json != f.value
-            f.destroy!
-=======
       ActiveRecord::Base.transaction do
         _custom_fields.reload.each do |f|
           if dup[f.name].is_a?(Array)
@@ -224,7 +211,6 @@
             else
               dup.delete(f.name)
             end
->>>>>>> 6bfd2b6e
           else
             t = {}
             self.class.append_custom_field(t, f.name, f.value)
@@ -249,18 +235,6 @@
         dup.each do |k, v|
           field_type = self.class.get_custom_field_type(k)
 
-<<<<<<< HEAD
-      dup.each do |k, v|
-        field_type = self.class.get_custom_field_type(k)
-
-        if v.is_a?(Array) && field_type != :json
-          v.each { |subv| _custom_fields.create!(name: k, value: subv) }
-        else
-          _custom_fields.create!(
-            name: k,
-            value: v.is_a?(Hash) || field_type == :json ? v.to_json : v
-          )
-=======
           if v.is_a?(Array) && field_type != :json
             v.each { |subv| _custom_fields.create!(name: k, value: subv) }
           else
@@ -269,7 +243,6 @@
               value: v.is_a?(Hash) || field_type == :json ? v.to_json : v
             )
           end
->>>>>>> 6bfd2b6e
         end
       end
 
