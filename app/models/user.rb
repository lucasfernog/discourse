--- conflicted
+++ resolved
@@ -1271,8 +1271,6 @@
     SQL
   end
 
-<<<<<<< HEAD
-=======
   def create_or_fetch_secure_identifier
     return secure_identifier if secure_identifier.present?
     new_secure_identifier = SecureRandom.hex(20)
@@ -1287,7 +1285,6 @@
       .pluck(:credential_id)
   end
 
->>>>>>> baba1cc0
   protected
 
   def badge_grant
