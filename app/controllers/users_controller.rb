# frozen_string_literal: true

class UsersController < ApplicationController
  skip_before_action :authorize_mini_profiler, only: [:avatar]

  requires_login only: [
    :username, :update, :user_preferences_redirect, :upload_user_image,
    :pick_avatar, :destroy_user_image, :destroy, :check_emails,
    :topic_tracking_state, :preferences, :create_second_factor_totp,
    :enable_second_factor_totp, :disable_second_factor, :list_second_factors,
    :update_second_factor, :create_second_factor_backup, :select_avatar,
    :notification_level, :revoke_auth_token, :register_second_factor_security_key,
    :create_second_factor_security_key, :feature_topic, :clear_featured_topic
  ]

  skip_before_action :check_xhr, only: [
    :show, :badges, :password_reset_show, :password_reset_update, :update, :account_created,
    :activate_account, :perform_account_activation, :user_preferences_redirect, :avatar,
    :my_redirect, :toggle_anon, :admin_login, :confirm_admin, :email_login, :summary,
    :feature_topic, :clear_featured_topic
  ]

  before_action :second_factor_check_confirmed_password, only: [
                  :create_second_factor_totp, :enable_second_factor_totp,
                  :disable_second_factor, :update_second_factor, :create_second_factor_backup,
                  :register_second_factor_security_key, :create_second_factor_security_key
                ]

  before_action :respond_to_suspicious_request, only: [:create]

  # we need to allow account creation with bad CSRF tokens, if people are caching, the CSRF token on the
  #  page is going to be empty, this means that server will see an invalid CSRF and blow the session
  #  once that happens you can't log in with social
  skip_before_action :verify_authenticity_token, only: [:create]
  skip_before_action :redirect_to_login_if_required, only: [:check_username,
                                                            :create,
                                                            :get_honeypot_value,
                                                            :account_created,
                                                            :activate_account,
                                                            :perform_account_activation,
                                                            :send_activation_email,
                                                            :update_activation_email,
                                                            :password_reset_show,
                                                            :password_reset_update,
                                                            :confirm_email_token,
                                                            :email_login,
                                                            :admin_login,
                                                            :confirm_admin]

  def index
  end

  def show
    return redirect_to path('/login') if SiteSetting.hide_user_profiles_from_public && !current_user

    @user = fetch_user_from_params(
      include_inactive: current_user.try(:staff?) || (current_user && SiteSetting.show_inactive_accounts)
    )

    user_serializer = nil
    if guardian.can_see_profile?(@user)
      user_serializer = UserSerializer.new(@user, scope: guardian, root: 'user')

      topic_id = params[:include_post_count_for].to_i
      if topic_id != 0
        user_serializer.topic_post_count = { topic_id => Post.secured(guardian).where(topic_id: topic_id, user_id: @user.id).count }
      end
    else
      user_serializer = HiddenProfileSerializer.new(@user, scope: guardian, root: 'user')
    end

    if !params[:skip_track_visit] && (@user != current_user)
      track_visit_to_user_profile
    end

    response.headers['X-Robots-Tag'] = 'noindex'

    # This is a hack to get around a Rails issue where values with periods aren't handled correctly
    # when used as part of a route.
    if params[:external_id] && params[:external_id].ends_with?('.json')
      return render_json_dump(user_serializer)
    end

    respond_to do |format|
      format.html do
        @restrict_fields = guardian.restrict_user_fields?(@user)
        store_preloaded("user_#{@user.username}", MultiJson.dump(user_serializer))
        render :show
      end

      format.json do
        render_json_dump(user_serializer)
      end
    end
  end

  def badges
    raise Discourse::NotFound unless SiteSetting.enable_badges?
    show
  end

  def user_preferences_redirect
    redirect_to email_preferences_path(current_user.username_lower)
  end

  def update
    user = fetch_user_from_params
    guardian.ensure_can_edit!(user)
    attributes = user_params

    # We can't update the username via this route. Use the username route
    attributes.delete(:username)

    if params[:user_fields].present?
      attributes[:custom_fields] ||= {}

      fields = UserField.all
      fields = fields.where(editable: true) unless current_user.staff?
      fields.each do |f|
        field_id = f.id.to_s
        next unless params[:user_fields].has_key?(field_id)

        val = params[:user_fields][field_id]
        val = nil if val === "false"
        val = val[0...UserField.max_length] if val

        return render_json_error(I18n.t("login.missing_user_field")) if val.blank? && f.required?
        attributes[:custom_fields]["#{User::USER_FIELD_PREFIX}#{f.id}"] = val
      end
    end

    json_result(user, serializer: UserSerializer, additional_errors: [:user_profile, :user_option]) do |u|
      updater = UserUpdater.new(current_user, user)
      updater.update(attributes.permit!)
    end
  end

  def username
    params.require(:new_username)

    if clashing_with_existing_route?(params[:new_username]) || User.reserved_username?(params[:new_username])
      return render_json_error(I18n.t("login.reserved_username"))
    end

    user = fetch_user_from_params
    guardian.ensure_can_edit_username!(user)

    result = UsernameChanger.change(user, params[:new_username], current_user)

    if result
      render json: { id: user.id, username: user.username }
    else
      render_json_error(user.errors.full_messages.join(','))
    end
  rescue Discourse::InvalidAccess
    if current_user&.staff?
      render_json_error(I18n.t('errors.messages.sso_overrides_username'))
    else
      render json: failed_json, status: 403
    end
  end

  def check_emails
    user = fetch_user_from_params(include_inactive: true)

    unless user == current_user
      guardian.ensure_can_check_emails!(user)
      StaffActionLogger.new(current_user).log_check_email(user, context: params[:context])
    end

    email, *secondary_emails = user.emails

    render json: {
      email: email,
      secondary_emails: secondary_emails,
      associated_accounts: user.associated_accounts
    }
  rescue Discourse::InvalidAccess
    render json: failed_json, status: 403
  end

  def topic_tracking_state
    user = fetch_user_from_params
    guardian.ensure_can_edit!(user)

    report = TopicTrackingState.report(user)
    serializer = ActiveModel::ArraySerializer.new(report, each_serializer: TopicTrackingStateSerializer)

    render json: MultiJson.dump(serializer)
  end

  def badge_title
    params.require(:user_badge_id)

    user = fetch_user_from_params
    guardian.ensure_can_edit!(user)

    user_badge = UserBadge.find_by(id: params[:user_badge_id])
    previous_title = user.title
    if user_badge && user_badge.user == user && user_badge.badge.allow_title?
      user.title = user_badge.badge.display_name
      user.save!

      log_params = {
        details: "title matching badge id #{user_badge.badge.id}",
        previous_value: previous_title,
        new_value: user.title
      }

      if current_user.staff? && current_user != user
        StaffActionLogger.new(current_user).log_title_change(user, log_params)
      else
        UserHistory.create!(log_params.merge(target_user_id: user.id, action: UserHistory.actions[:change_title]))
      end
    else
      user.title = ''
      user.save!

      log_params = {
        previous_value: previous_title
      }

      if current_user.staff? && current_user != user
        StaffActionLogger
          .new(current_user)
          .log_title_revoke(user, log_params.merge(revoke_reason: 'user title was same as revoked badge name or custom badge name'))
      else
        UserHistory.create!(log_params.merge(target_user_id: user.id, action: UserHistory.actions[:revoke_title]))
      end
    end

    render body: nil
  end

  def preferences
    render body: nil
  end

  def my_redirect
    raise Discourse::NotFound if params[:path] !~ /^[a-z_\-\/]+$/

    if current_user.blank?
      cookies[:destination_url] = path("/my/#{params[:path]}")
      redirect_to path("/login-preferences")
    else
      redirect_to(path("/u/#{current_user.username}/#{params[:path]}"))
    end
  end

  def profile_hidden
    render nothing: true
  end

  def summary
    @user = fetch_user_from_params(include_inactive: current_user.try(:staff?) || (current_user && SiteSetting.show_inactive_accounts))
    raise Discourse::NotFound unless guardian.can_see_profile?(@user)

    summary = UserSummary.new(@user, guardian)
    serializer = UserSummarySerializer.new(summary, scope: guardian)
    respond_to do |format|
      format.html do
        @restrict_fields = guardian.restrict_user_fields?(@user)
        render :show
      end
      format.json do
        render_json_dump(serializer)
      end
    end
  end

  def invited
    inviter = fetch_user_from_params(include_inactive: current_user.try(:staff?) || (current_user && SiteSetting.show_inactive_accounts))
    offset = params[:offset].to_i || 0
    filter_by = params[:filter]

    invites = if guardian.can_see_invite_details?(inviter) && filter_by == "pending"
      Invite.find_pending_invites_from(inviter, offset)
    else
      Invite.find_redeemed_invites_from(inviter, offset)
    end

    invites = invites.filter_by(params[:search])
    render_json_dump invites: serialize_data(invites.to_a, InviteSerializer),
                     can_see_invite_details: guardian.can_see_invite_details?(inviter)
  end

  def invited_count
    inviter = fetch_user_from_params(include_inactive: current_user.try(:staff?) || (current_user && SiteSetting.show_inactive_accounts))

    pending_count = Invite.find_pending_invites_count(inviter)
    redeemed_count = Invite.find_redeemed_invites_count(inviter)

    render json: { counts: { pending: pending_count, redeemed: redeemed_count,
                             total: (pending_count.to_i + redeemed_count.to_i) } }
  end

  def is_local_username
    usernames = params[:usernames]
    usernames = [params[:username]] if usernames.blank?

    groups = Group.where(name: usernames).pluck(:name)
    mentionable_groups =
      if current_user
        Group.mentionable(current_user)
          .where(name: usernames)
          .pluck(:name, :user_count)
          .map do |name, user_count|
          {
            name: name,
            user_count: user_count
          }
        end
      end

    usernames -= groups
    usernames.each(&:downcase!)

    cannot_see = []
    topic_id = params[:topic_id]
    unless topic_id.blank?
      topic = Topic.find_by(id: topic_id)
      usernames.each { |username| cannot_see.push(username) unless Guardian.new(User.find_by_username(username)).can_see?(topic) }
    end

    result = User.where(staged: false)
      .where(username_lower: usernames)
      .pluck(:username_lower)

    render json: {
      valid: result,
      valid_groups: groups,
      mentionable_groups: mentionable_groups,
      cannot_see: cannot_see,
      max_users_notified_per_group_mention: SiteSetting.max_users_notified_per_group_mention
    }
  end

  def render_available_true
    render(json: { available: true })
  end

  def changing_case_of_own_username(target_user, username)
    target_user && username.downcase == (target_user.username.downcase)
  end

  # Used for checking availability of a username and will return suggestions
  # if the username is not available.
  def check_username
    if !params[:username].present?
      params.require(:username) if !params[:email].present?
      return render(json: success_json)
    end
    username = params[:username]&.unicode_normalize

    target_user = user_from_params_or_current_user

    # The special case where someone is changing the case of their own username
    return render_available_true if changing_case_of_own_username(target_user, username)

    checker = UsernameCheckerService.new
    email = params[:email] || target_user.try(:email)
    render json: checker.check_username(username, email)
  end

  def user_from_params_or_current_user
    params[:for_user_id] ? User.find(params[:for_user_id]) : current_user
  end

  def create
    params.require(:email)
    params.require(:username)
    params.permit(:user_fields)

    unless SiteSetting.allow_new_registrations
      return fail_with("login.new_registrations_disabled")
    end

    if params[:password] && params[:password].length > User.max_password_length
      return fail_with("login.password_too_long")
    end

    if params[:email].length > 254 + 1 + 253
      return fail_with("login.email_too_long")
    end

    if clashing_with_existing_route?(params[:username]) || User.reserved_username?(params[:username])
      return fail_with("login.reserved_username")
    end

    params[:locale] ||= I18n.locale unless current_user

    new_user_params = user_params.except(:timezone)
    user = User.unstage(new_user_params)
    user = User.new(new_user_params) if user.nil?

    # Handle API approval
    ReviewableUser.set_approved_fields!(user, current_user) if user.approved?

    # Handle custom fields
    user_fields = UserField.all
    if user_fields.present?
      field_params = params[:user_fields] || {}
      fields = user.custom_fields

      user_fields.each do |f|
        field_val = field_params[f.id.to_s]
        if field_val.blank?
          return fail_with("login.missing_user_field") if f.required?
        else
          fields["#{User::USER_FIELD_PREFIX}#{f.id}"] = field_val[0...UserField.max_length]
        end
      end

      user.custom_fields = fields
    end

    authentication = UserAuthenticator.new(user, session)

    if !authentication.has_authenticator? && !SiteSetting.enable_local_logins
      return render body: nil, status: :forbidden
    end

    authentication.start

    if authentication.email_valid? && !authentication.authenticated?
      # posted email is different that the already validated one?
      return fail_with('login.incorrect_username_email_or_password')
    end

    activation = UserActivator.new(user, request, session, cookies)
    activation.start

    # just assign a password if we have an authenticator and no password
    # this is the case for Twitter
    user.password = SecureRandom.hex if user.password.blank? && authentication.has_authenticator?

    if user.save
      authentication.finish
      activation.finish
      user.update_timezone_if_missing(params[:timezone])

      secure_session[HONEYPOT_KEY] = nil
      secure_session[CHALLENGE_KEY] = nil

      # save user email in session, to show on account-created page
      session["user_created_message"] = activation.message
      session[SessionController::ACTIVATE_USER_KEY] = user.id

      # If the user was created as active, they might need to be approved
      user.create_reviewable if user.active?

      render json: {
        success: true,
        active: user.active?,
        message: activation.message,
        user_id: user.id
      }
    elsif SiteSetting.hide_email_address_taken && user.errors[:primary_email]&.include?(I18n.t('errors.messages.taken'))
      session["user_created_message"] = activation.success_message

      if existing_user = User.find_by_email(user.primary_email&.email)
        Jobs.enqueue(:critical_user_email, type: :account_exists, user_id: existing_user.id)
      end

      render json: {
        success: true,
        active: user.active?,
        message: activation.success_message,
        user_id: user.id
      }
    else
      errors = user.errors.to_hash
      errors[:email] = errors.delete(:primary_email) if errors[:primary_email]

      render json: {
        success: false,
        message: I18n.t(
          'login.errors',
          errors: user.errors.full_messages.join("\n")
        ),
        errors: errors,
        values: {
          name: user.name,
          username: user.username,
          email: user.primary_email&.email
        },
        is_developer: UsernameCheckerService.is_developer?(user.email)
      }
    end
  rescue ActiveRecord::StatementInvalid
    render json: {
      success: false,
      message: I18n.t("login.something_already_taken")
    }
  end

  def get_honeypot_value
    secure_session.set(HONEYPOT_KEY, honeypot_value, expires: 1.hour)
    secure_session.set(CHALLENGE_KEY, challenge_value, expires: 1.hour)

    render json: {
      value: honeypot_value,
      challenge: challenge_value,
      expires_in: SecureSession.expiry
    }
  end

  def password_reset_show
    expires_now
    token = params[:token]
    password_reset_find_user(token, committing_change: false)

    if !@error
      security_params = {
        is_developer: UsernameCheckerService.is_developer?(@user.email),
        admin: @user.admin?,
        second_factor_required: @user.totp_enabled?,
        security_key_required: @user.security_keys_enabled?,
        backup_enabled: @user.backup_codes_enabled?,
        multiple_second_factor_methods: @user.has_multiple_second_factor_methods?
      }
    end

    respond_to do |format|
      format.html do
        return render 'password_reset', layout: 'no_ember' if @error

        Webauthn.stage_challenge(@user, secure_session)
        store_preloaded(
          "password_reset",
          MultiJson.dump(security_params.merge(Webauthn.allowed_credentials(@user, secure_session)))
        )

        render 'password_reset'
      end

      format.json do
        return render json: { message: @error } if @error

        Webauthn.stage_challenge(@user, secure_session)
        render json: security_params.merge(Webauthn.allowed_credentials(@user, secure_session))
      end
    end
  end

  def password_reset_update
    expires_now
    token = params[:token]
    password_reset_find_user(token, committing_change: true)

    if params[:second_factor_token].present?
      RateLimiter.new(nil, "second-factor-min-#{request.remote_ip}", 3, 1.minute).performed!
<<<<<<< HEAD
      second_factor_authenticated = @user&.authenticate_second_factor(second_factor_token, second_factor_method)
    elsif security_key_credential.present?
      security_key_authenticated = ::Webauthn::SecurityKeyAuthenticationService.new(
        @user,
        security_key_credential,
        challenge: Webauthn.challenge(@user, secure_session),
        rp_id: Webauthn.rp_id(@user, secure_session),
        origin: Discourse.base_url
      ).authenticate_security_key
=======
>>>>>>> cca654fc
    end

    # no point doing anything else if we can't even find
    # a user from the token
    if @user

      if !secure_session["second-factor-#{token}"]
        second_factor_authentication_result = @user.authenticate_second_factor(params, secure_session)
        if !second_factor_authentication_result.ok
          user_error_key = second_factor_authentication_result.reason == "invalid_security_key" ? :user_second_factors : :security_keys
          @user.errors.add(user_error_key, :invalid)
          @error = second_factor_authentication_result.error
        else

          # this must be set because the first call we authenticate e.g. TOTP, and we do
          # not want to re-authenticate on the second call to change the password as this
          # will cause a TOTP error saying the code has already been used
          secure_session["second-factor-#{token}"] = true
        end
      end

<<<<<<< HEAD
    if !@user
      @error = I18n.t('password_reset.no_token')
    elsif request.put?
      if !valid_second_factor
        @user.errors.add(:user_second_factors, :invalid)
        @error = I18n.t('login.invalid_second_factor_code')
      elsif !valid_security_key
        @user.errors.add(:security_keys, :invalid)
        @error = I18n.t('login.invalid_security_key')
      elsif @invalid_password = params[:password].blank? || params[:password].size > User.max_password_length
=======
      if @invalid_password = params[:password].blank? || params[:password].size > User.max_password_length
>>>>>>> cca654fc
        @user.errors.add(:password, :invalid)
      end

      # if we have run into no errors then the user is a-ok to
      # change the password
      if @user.errors.empty?
        @user.password = params[:password]
        @user.password_required!
        @user.user_auth_tokens.destroy_all
        if @user.save
          Invite.invalidate_for_email(@user.email) # invite link can't be used to log in anymore
          secure_session["password-#{token}"] = nil
          secure_session["second-factor-#{token}"] = nil
          UserHistory.create!(
            target_user: @user,
            acting_user: @user,
            action: UserHistory.actions[:change_password]
          )
          logon_after_password_reset
        end
      end
    end

    respond_to do |format|
      format.html do
<<<<<<< HEAD
        if @error
          render layout: 'no_ember'
        else
          Webauthn.stage_challenge(@user, secure_session)
          store_preloaded(
            "password_reset",
            MultiJson.dump(
              {
                is_developer: UsernameCheckerService.is_developer?(@user.email),
                admin: @user.admin?,
                second_factor_required: !valid_second_factor,
                security_key_required: !valid_security_key,
                backup_enabled: @user.backup_codes_enabled?
              }.merge(Webauthn.allowed_credentials(@user, secure_session))
            )
          )
        end
=======
        return render 'password_reset', layout: 'no_ember' if @error

        Webauthn.stage_challenge(@user, secure_session)

        security_params = {
          is_developer: UsernameCheckerService.is_developer?(@user.email),
          admin: @user.admin?,
          second_factor_required: @user.totp_enabled?,
          security_key_required: @user.security_keys_enabled?,
          backup_enabled: @user.backup_codes_enabled?,
          multiple_second_factor_methods: @user.has_multiple_second_factor_methods?
        }.merge(Webauthn.allowed_credentials(@user, secure_session))

        store_preloaded("password_reset", MultiJson.dump(security_params))
>>>>>>> cca654fc

        return redirect_to(wizard_path) if Wizard.user_requires_completion?(@user)

        render 'password_reset'
      end

      format.json do
        if @error || @user&.errors&.any?
          render json: {
            success: false,
            message: @error,
            errors: @user&.errors&.to_hash,
            is_developer: UsernameCheckerService.is_developer?(@user&.email),
            admin: @user&.admin?
          }
        else
<<<<<<< HEAD
          if @error || @user&.errors&.any?
            render json: {
              message: @error,
              errors: @user&.errors&.to_hash
            }
          else
            Webauthn.stage_challenge(@user, secure_session) if !valid_security_key && !security_key_credential.present?
            render json: {
              is_developer: UsernameCheckerService.is_developer?(@user.email),
              admin: @user.admin?,
              second_factor_required: !valid_second_factor,
              security_key_required: !valid_security_key,
              backup_enabled: @user.backup_codes_enabled?
            }.merge(Webauthn.allowed_credentials(@user, secure_session))
          end
=======
          render json: {
            success: true,
            message: @success,
            requires_approval: !Guardian.new(@user).can_access_forum?,
            redirect_to: Wizard.user_requires_completion?(@user) ? wizard_path : nil
          }
>>>>>>> cca654fc
        end
      end
    end
  end

  def confirm_email_token
    expires_now
    EmailToken.confirm(params[:token])
    render json: success_json
  end

  def logon_after_password_reset
    message =
      if Guardian.new(@user).can_access_forum?
        # Log in the user
        log_on_user(@user)
        'password_reset.success'
      else
        @requires_approval = true
        'password_reset.success_unapproved'
      end

    @success = I18n.t(message)
  end

  def admin_login
    return redirect_to(path("/")) if current_user

    if request.put? && params[:email].present?
      RateLimiter.new(nil, "admin-login-hr-#{request.remote_ip}", 6, 1.hour).performed!
      RateLimiter.new(nil, "admin-login-min-#{request.remote_ip}", 3, 1.minute).performed!

      if user = User.with_email(params[:email]).admins.human_users.first
        email_token = user.email_tokens.create(email: user.email)
        Jobs.enqueue(:critical_user_email, type: :admin_login, user_id: user.id, email_token: email_token.token)
        @message = I18n.t("admin_login.success")
      else
        @message = I18n.t("admin_login.errors.unknown_email_address")
      end
<<<<<<< HEAD
    elsif (token = params[:token]).present?
      valid_token = EmailToken.valid_token_format?(token)

      if valid_token
        if params[:second_factor_token].present?
          RateLimiter.new(nil, "second-factor-min-#{request.remote_ip}", 3, 1.minute).performed!
        end

        email_token_user = EmailToken.confirmable(token)&.user
        totp_enabled = email_token_user&.totp_enabled?
        security_keys_enabled = email_token_user&.security_keys_enabled?
        second_factor_token = params[:second_factor_token]
        second_factor_method = params[:second_factor_method].to_i
        confirm_email = false
        @security_key_required = security_keys_enabled

        if security_keys_enabled && params[:security_key_credential].blank?
          Webauthn.stage_challenge(email_token_user, secure_session)
          challenge_and_credentials = Webauthn.allowed_credentials(email_token_user, secure_session)
          @security_key_challenge = challenge_and_credentials[:challenge]
          @security_key_allowed_credential_ids = challenge_and_credentials[:allowed_credential_ids].join(",")
        end

        if security_keys_enabled && params[:security_key_credential].present?
          credential = JSON.parse(params[:security_key_credential]).with_indifferent_access

          confirm_email = ::Webauthn::SecurityKeyAuthenticationService.new(
            email_token_user,
            credential,
            challenge: Webauthn.challenge(email_token_user, secure_session),
            rp_id: Webauthn.rp_id(email_token_user, secure_session),
            origin: Discourse.base_url
          ).authenticate_security_key
          @message = I18n.t('login.security_key_invalid') if !confirm_email
        elsif security_keys_enabled && second_factor_token.blank?
          confirm_email = false
          @message = I18n.t("login.second_factor_title")
          if totp_enabled
            @second_factor_required = true
            @backup_codes_enabled = true
          end
        else
          confirm_email =
            if totp_enabled
              @second_factor_required = true
              @backup_codes_enabled = true
              @message = I18n.t("login.second_factor_title")

              if second_factor_token.present?
                if email_token_user.authenticate_second_factor(second_factor_token, second_factor_method)
                  true
                else
                  @error = I18n.t("login.invalid_second_factor_code")
                  false
                end
              end
            else
              true
            end
        end

        if confirm_email
          @user = EmailToken.confirm(token)

          if @user && @user.admin?
            log_on_user(@user)
            return redirect_to path("/")
          else
            @message = I18n.t("admin_login.errors.unknown_email_address")
          end
        end
      else
        @message = I18n.t("admin_login.errors.invalid_token")
      end
=======
>>>>>>> cca654fc
    end

    render layout: 'no_ember'
  rescue RateLimiter::LimitExceeded
    @message = I18n.t("rate_limiter.slow_down")
    render layout: 'no_ember'
  end

  def email_login
    raise Discourse::NotFound if !SiteSetting.enable_local_logins_via_email
    return redirect_to path("/") if current_user

    expires_now
    params.require(:login)

    RateLimiter.new(nil, "email-login-hour-#{request.remote_ip}", 6, 1.hour).performed!
    RateLimiter.new(nil, "email-login-min-#{request.remote_ip}", 3, 1.minute).performed!
    user = User.human_users.find_by_username_or_email(params[:login])
    user_presence = user.present? && !user.staged

    if user
      RateLimiter.new(nil, "email-login-hour-#{user.id}", 6, 1.hour).performed!
      RateLimiter.new(nil, "email-login-min-#{user.id}", 3, 1.minute).performed!

      if user_presence
        email_token = user.email_tokens.create!(email: user.email)

        Jobs.enqueue(:critical_user_email,
          type: :email_login,
          user_id: user.id,
          email_token: email_token.token
        )
      end
    end

    json = success_json
    json[:user_found] = user_presence unless SiteSetting.hide_email_address_taken
    render json: json
  rescue RateLimiter::LimitExceeded
    render_json_error(I18n.t("rate_limiter.slow_down"))
  end

  def toggle_anon
    user = AnonymousShadowCreator.get_master(current_user) ||
           AnonymousShadowCreator.get(current_user)

    if user
      log_on_user(user)
      render json: success_json
    else
      render json: failed_json, status: 403
    end
  end

  def account_created
    if current_user.present?
      if SiteSetting.enable_sso_provider && payload = cookies.delete(:sso_payload)
        return redirect_to(session_sso_provider_url + "?" + payload)
      elsif destination_url = cookies.delete(:destination_url)
        return redirect_to(destination_url)
      else
        return redirect_to(path('/'))
      end
    end

    @custom_body_class = "static-account-created"
    @message = session['user_created_message'] || I18n.t('activation.missing_session')
    @account_created = { message: @message, show_controls: false }

    if session_user_id = session[SessionController::ACTIVATE_USER_KEY]
      if user = User.where(id: session_user_id.to_i).first
        @account_created[:username] = user.username
        @account_created[:email] = user.email
        @account_created[:show_controls] = !user.from_staged?
      end
    end

    store_preloaded("accountCreated", MultiJson.dump(@account_created))
    expires_now

    respond_to do |format|
      format.html { render "default/empty" }
      format.json { render json: success_json }
    end
  end

  def activate_account
    expires_now
    render layout: 'no_ember'
  end

  def perform_account_activation
    raise Discourse::InvalidAccess.new if honeypot_or_challenge_fails?(params)

    if @user = EmailToken.confirm(params[:token])
      # Log in the user unless they need to be approved
      if Guardian.new(@user).can_access_forum?
        @user.enqueue_welcome_message('welcome_user') if @user.send_welcome_message
        log_on_user(@user)

        if Wizard.user_requires_completion?(@user)
          return redirect_to(wizard_path)
        elsif destination_url = cookies[:destination_url]
          cookies[:destination_url] = nil
          return redirect_to(destination_url)
        elsif SiteSetting.enable_sso_provider && payload = cookies.delete(:sso_payload)
          return redirect_to(session_sso_provider_url + "?" + payload)
        end
      else
        @needs_approval = true
      end
    else
      flash.now[:error] = I18n.t('activation.already_done')
    end

    render layout: 'no_ember'
  end

  def update_activation_email
    RateLimiter.new(nil, "activate-edit-email-hr-#{request.remote_ip}", 5, 1.hour).performed!

    if params[:username].present?
      @user = User.find_by_username_or_email(params[:username])
      raise Discourse::InvalidAccess.new unless @user.present?
      raise Discourse::InvalidAccess.new unless @user.confirm_password?(params[:password])
    elsif user_key = session[SessionController::ACTIVATE_USER_KEY]
      @user = User.where(id: user_key.to_i).first
    end

    if @user.blank? || @user.active? || current_user.present? || @user.from_staged?
      raise Discourse::InvalidAccess.new
    end

    User.transaction do
      primary_email = @user.primary_email
      primary_email.email = params[:email]
      primary_email.skip_validate_email = false

      if primary_email.save
        @user.email_tokens.create!(email: @user.email)
        enqueue_activation_email
        render json: success_json
      else
        render_json_error(primary_email)
      end
    end
  end

  def send_activation_email
    if current_user.blank? || !current_user.staff?
      RateLimiter.new(nil, "activate-hr-#{request.remote_ip}", 30, 1.hour).performed!
      RateLimiter.new(nil, "activate-min-#{request.remote_ip}", 6, 1.minute).performed!
    end

    raise Discourse::InvalidAccess.new if SiteSetting.must_approve_users?

    if params[:username].present?
      @user = User.find_by_username_or_email(params[:username].to_s)
    end
    raise Discourse::NotFound unless @user

    if !current_user&.staff? &&
        @user.id != session[SessionController::ACTIVATE_USER_KEY]

      raise Discourse::InvalidAccess.new
    end

    session.delete(SessionController::ACTIVATE_USER_KEY)

    if @user.active && @user.email_confirmed?
      render_json_error(I18n.t('activation.activated'), status: 409)
    else
      @email_token = @user.email_tokens.unconfirmed.active.first
      enqueue_activation_email
      render body: nil
    end
  end

  def enqueue_activation_email
    @email_token ||= @user.email_tokens.create!(email: @user.email)
    Jobs.enqueue(:critical_user_email, type: :signup, user_id: @user.id, email_token: @email_token.token, to_address: @user.email)
  end

  def search_users
    term = params[:term].to_s.strip

    topic_id = params[:topic_id]
    topic_id = topic_id.to_i if topic_id

    category_id = params[:category_id].to_i if category_id.present?

    topic_allowed_users = params[:topic_allowed_users] || false

    group_names = params[:groups] || []
    group_names << params[:group] if params[:group]
    if group_names.present?
      @groups = Group.where(name: group_names)
    end

    options = {
     topic_allowed_users: topic_allowed_users,
     searching_user: current_user,
     groups: @groups
    }

    if topic_id
      options[:topic_id] = topic_id
    end

    if category_id
      options[:category_id] = category_id
    end

    results = UserSearch.new(term, options).search

    user_fields = [:username, :upload_avatar_template]
    user_fields << :name if SiteSetting.enable_names?

    to_render = { users: results.as_json(only: user_fields, methods: [:avatar_template]) }

    groups =
      if current_user
        if params[:include_mentionable_groups] == 'true'
          Group.mentionable(current_user)
        elsif params[:include_messageable_groups] == 'true'
          Group.messageable(current_user)
        end
      end

    include_groups = params[:include_groups] == "true"

    # blank term is only handy for in-topic search of users after @
    # we do not want group results ever if term is blank
    include_groups = groups = nil if term.blank?

    if include_groups || groups
      groups = Group.search_groups(term, groups: groups)
      groups = groups.where(visibility_level: Group.visibility_levels[:public]) if include_groups
      groups = groups.order('groups.name asc')

      to_render[:groups] = groups.map do |m|
        { name: m.name, full_name: m.full_name }
      end
    end

    render json: to_render
  end

  AVATAR_TYPES_WITH_UPLOAD ||= %w{uploaded custom gravatar}

  def pick_avatar
    user = fetch_user_from_params
    guardian.ensure_can_edit!(user)

    type = params[:type]
    upload_id = params[:upload_id]

    if SiteSetting.sso_overrides_avatar
      return render json: failed_json, status: 422
    end

    if !SiteSetting.allow_uploaded_avatars
      if type == "uploaded" || type == "custom"
        return render json: failed_json, status: 422
      end
    end

    upload = Upload.find_by(id: upload_id)

    # old safeguard
    user.create_user_avatar unless user.user_avatar

    guardian.ensure_can_pick_avatar!(user.user_avatar, upload)

    if AVATAR_TYPES_WITH_UPLOAD.include?(type)

      if !upload
        return render_json_error I18n.t("avatar.missing")
      end

      if type == "gravatar"
        user.user_avatar.gravatar_upload_id = upload_id
      else
        user.user_avatar.custom_upload_id = upload_id
      end
    end

    user.uploaded_avatar_id = upload_id
    user.save!
    user.user_avatar.save!

    render json: success_json
  end

  def select_avatar
    user = fetch_user_from_params
    guardian.ensure_can_edit!(user)

    url = params[:url]

    if url.blank?
      return render json: failed_json, status: 422
    end

    unless SiteSetting.selectable_avatars_enabled
      return render json: failed_json, status: 422
    end

    if SiteSetting.selectable_avatars.blank?
      return render json: failed_json, status: 422
    end

    unless SiteSetting.selectable_avatars[url]
      return render json: failed_json, status: 422
    end

    unless upload = Upload.find_by(url: url)
      return render json: failed_json, status: 422
    end

    user.uploaded_avatar_id = upload.id
    user.save!

    avatar = user.user_avatar || user.create_user_avatar
    avatar.custom_upload_id = upload.id
    avatar.save!

    render json: {
      avatar_template: user.avatar_template,
      custom_avatar_template: user.avatar_template,
      uploaded_avatar_id: upload.id,
    }
  end

  def destroy_user_image
    user = fetch_user_from_params
    guardian.ensure_can_edit!(user)

    case params.require(:type)
    when "profile_background"
      user.user_profile.clear_profile_background
    when "card_background"
      user.user_profile.clear_card_background
    else
      raise Discourse::InvalidParameters.new(:type)
    end

    render json: success_json
  end

  def destroy
    @user = fetch_user_from_params
    guardian.ensure_can_delete_user!(@user)

    UserDestroyer.new(current_user).destroy(@user, delete_posts: true, context: params[:context])

    render json: success_json
  end

  def notification_level
    user = fetch_user_from_params

    if params[:notification_level] == "ignore"
      guardian.ensure_can_ignore_user!(user)
      MutedUser.where(user: current_user, muted_user: user).delete_all
      ignored_user = IgnoredUser.find_by(user: current_user, ignored_user: user)
      if ignored_user.present?
        ignored_user.update(expiring_at: DateTime.parse(params[:expiring_at]))
      else
        IgnoredUser.create!(user: current_user, ignored_user: user, expiring_at: Time.parse(params[:expiring_at]))
      end
    elsif params[:notification_level] == "mute"
      guardian.ensure_can_mute_user!(user)
      IgnoredUser.where(user: current_user, ignored_user: user).delete_all
      MutedUser.find_or_create_by!(user: current_user, muted_user: user)
    elsif params[:notification_level] == "normal"
      MutedUser.where(user: current_user, muted_user: user).delete_all
      IgnoredUser.where(user: current_user, ignored_user: user).delete_all
    end

    render json: success_json
  end

  def read_faq
    if user = current_user
      user.user_stat.read_faq = 1.second.ago
      user.user_stat.save
    end

    render json: success_json
  end

  def staff_info
    @user = fetch_user_from_params(include_inactive: true)
    guardian.ensure_can_see_staff_info!(@user)

    result = {}

    %W{number_of_deleted_posts number_of_flagged_posts number_of_flags_given number_of_suspensions warnings_received_count}.each do |info|
      result[info] = @user.public_send(info)
    end

    render json: result
  end

  def confirm_admin
    @confirmation = AdminConfirmation.find_by_code(params[:token])

    raise Discourse::NotFound unless @confirmation
    raise Discourse::InvalidAccess.new unless
      @confirmation.performed_by.id == (current_user&.id || @confirmation.performed_by.id)

    if request.post?
      @confirmation.email_confirmed!
      @confirmed = true
    end

    respond_to do |format|
      format.json { render json: success_json }
      format.html { render layout: 'no_ember' }
    end
  end

  def list_second_factors
    raise Discourse::NotFound if SiteSetting.enable_sso || !SiteSetting.enable_local_logins

    unless params[:password].empty?
      RateLimiter.new(nil, "login-hr-#{request.remote_ip}", SiteSetting.max_logins_per_ip_per_hour, 1.hour).performed!
      RateLimiter.new(nil, "login-min-#{request.remote_ip}", SiteSetting.max_logins_per_ip_per_minute, 1.minute).performed!
      unless current_user.confirm_password?(params[:password])
        return render json: failed_json.merge(
                        error: I18n.t("login.incorrect_password")
                      )
      end
      confirm_secure_session
    end

    if secure_session_confirmed?
      totp_second_factors = current_user.totps
        .select(:id, :name, :last_used, :created_at, :method)
        .where(enabled: true).order(:created_at)

      security_keys = current_user.security_keys.where(factor_type: UserSecurityKey.factor_types[:second_factor]).order(:created_at)

      render json: success_json.merge(
               totps: totp_second_factors,
               security_keys: security_keys
             )
    else
      render json: success_json.merge(
               password_required: true
             )
    end
  end

  def create_second_factor_backup
    backup_codes = current_user.generate_backup_codes

    render json: success_json.merge(
      backup_codes: backup_codes
    )
  end

  def create_second_factor_totp
    require 'rotp' if !defined? ROTP
    totp_data = ROTP::Base32.random
    secure_session["staged-totp-#{current_user.id}"] = totp_data
    qrcode_svg = RQRCode::QRCode.new(current_user.totp_provisioning_uri(totp_data)).as_svg(
      offset: 0,
      color: '000',
      shape_rendering: 'crispEdges',
      module_size: 4
    )

    render json: success_json.merge(
             key: totp_data.scan(/.{4}/).join(" "),
             qr: qrcode_svg
           )
  end

  def create_second_factor_security_key
    challenge_session = Webauthn.stage_challenge(current_user, secure_session)
    render json: success_json.merge(
      challenge: challenge_session.challenge,
      rp_id: challenge_session.rp_id,
      rp_name: challenge_session.rp_name,
      supported_algoriths: ::Webauthn::SUPPORTED_ALGORITHMS,
      user_secure_id: current_user.create_or_fetch_secure_identifier,
      existing_active_credential_ids: current_user.second_factor_security_key_credential_ids
    )
  end

  def register_second_factor_security_key
    params.require(:name)
    params.require(:attestation)
    params.require(:clientData)

    ::Webauthn::SecurityKeyRegistrationService.new(
      current_user,
      params,
      challenge: Webauthn.challenge(current_user, secure_session),
      rp_id: Webauthn.rp_id(current_user, secure_session),
      origin: Discourse.base_url
    ).register_second_factor_security_key
    render json: success_json
  rescue ::Webauthn::SecurityKeyError => err
    render json: failed_json.merge(error: err.message)
  end

  def update_security_key
    user_security_key = current_user.security_keys.find_by(id: params[:id].to_i)
    raise Discourse::InvalidParameters unless user_security_key

    if params[:name] && !params[:name].blank?
      user_security_key.update!(name: params[:name])
    end
    if params[:disable] == "true"
      user_security_key.update!(enabled: false)
    end

    render json: success_json
  end

  def enable_second_factor_totp
    params.require(:second_factor_token)
    params.require(:name)
    auth_token = params[:second_factor_token]

    totp_data = secure_session["staged-totp-#{current_user.id}"]
    totp_object = current_user.get_totp_object(totp_data)

    [request.remote_ip, current_user.id].each do |key|
      RateLimiter.new(nil, "second-factor-min-#{key}", 3, 1.minute).performed!
    end

    authenticated = !auth_token.blank? && totp_object.verify(
      auth_token,
      drift_ahead: SecondFactorManager::TOTP_ALLOWED_DRIFT_SECONDS,
      drift_behind: SecondFactorManager::TOTP_ALLOWED_DRIFT_SECONDS
    )
    unless authenticated
      return render json: failed_json.merge(
                      error: I18n.t("login.invalid_second_factor_code")
                    )
    end
    current_user.create_totp(data: totp_data, name: params[:name], enabled: true)
    render json: success_json
  end

  def disable_second_factor
    # delete all second factors for a user
    current_user.user_second_factors.destroy_all

    Jobs.enqueue(
      :critical_user_email,
      type: :account_second_factor_disabled,
      user_id: current_user.id
    )

    render json: success_json
  end

  def update_second_factor
    params.require(:second_factor_target)
    update_second_factor_method = params[:second_factor_target].to_i

    if update_second_factor_method == UserSecondFactor.methods[:totp]
      params.require(:id)
      second_factor_id = params[:id].to_i
      user_second_factor = current_user.user_second_factors.totps.find_by(id: second_factor_id)
    elsif update_second_factor_method == UserSecondFactor.methods[:backup_codes]
      user_second_factor = current_user.user_second_factors.backup_codes
    end

    raise Discourse::InvalidParameters unless user_second_factor

    if params[:name] && !params[:name].blank?
      user_second_factor.update!(name: params[:name])
    end
    if params[:disable] == "true"
      # Disabling backup codes deletes *all* backup codes
      if update_second_factor_method == UserSecondFactor.methods[:backup_codes]
        current_user.user_second_factors.where(method: UserSecondFactor.methods[:backup_codes]).destroy_all
      else
        user_second_factor.update!(enabled: false)
      end

    end

    render json: success_json
  end

  def second_factor_check_confirmed_password
    raise Discourse::NotFound if SiteSetting.enable_sso || !SiteSetting.enable_local_logins

    raise Discourse::InvalidAccess.new unless current_user && secure_session_confirmed?
  end

  def revoke_account
    user = fetch_user_from_params
    guardian.ensure_can_edit!(user)
    provider_name = params.require(:provider_name)

    # Using Discourse.authenticators rather than Discourse.enabled_authenticators so users can
    # revoke permissions even if the admin has temporarily disabled that type of login
    authenticator = Discourse.authenticators.find { |a| a.name == provider_name }
    raise Discourse::NotFound if authenticator.nil? || !authenticator.can_revoke?

    skip_remote = params.permit(:skip_remote)

    # We're likely going to contact the remote auth provider, so hijack request
    hijack do
      DiscourseEvent.trigger(:before_auth_revoke, authenticator, user)
      result = authenticator.revoke(user, skip_remote: skip_remote)
      if result
        render json: success_json
      else
        render json: {
          success: false,
          message: I18n.t("associated_accounts.revoke_failed", provider_name: provider_name)
        }
      end
    end
  end

  def revoke_auth_token
    user = fetch_user_from_params
    guardian.ensure_can_edit!(user)

    if params[:token_id]
      token = UserAuthToken.find_by(id: params[:token_id], user_id: user.id)
      # The user should not be able to revoke the auth token of current session.
      raise Discourse::InvalidParameters.new(:token_id) if guardian.auth_token == token.auth_token
      UserAuthToken.where(id: params[:token_id], user_id: user.id).each(&:destroy!)

      MessageBus.publish "/file-change", ["refresh"], user_ids: [user.id]
    else
      UserAuthToken.where(user_id: user.id).each(&:destroy!)
    end

    render json: success_json
  end

  def feature_topic
    user = fetch_user_from_params
    topic = Topic.find(params[:topic_id].to_i)

    raise Discourse::InvalidAccess.new unless topic && guardian.can_feature_topic?(user, topic)
    user.user_profile.update(featured_topic_id: topic.id)
    render json: success_json
  end

  def clear_featured_topic
    user = fetch_user_from_params
    guardian.ensure_can_edit!(user)
    user.user_profile.update(featured_topic_id: nil)
    render json: success_json
  end

  HONEYPOT_KEY ||= 'HONEYPOT_KEY'
  CHALLENGE_KEY ||= 'CHALLENGE_KEY'

  protected

  def honeypot_value
    secure_session[HONEYPOT_KEY] ||= SecureRandom.hex
  end

  def challenge_value
    secure_session[CHALLENGE_KEY] ||= SecureRandom.hex
  end

  private

  def password_reset_find_user(token, committing_change:)
    if EmailToken.valid_token_format?(token)
      @user = committing_change ? EmailToken.confirm(token) : EmailToken.confirmable(token)&.user
      if @user
        secure_session["password-#{token}"] = @user.id
      else
        user_id = secure_session["password-#{token}"].to_i
        @user = User.find(user_id) if user_id > 0
      end
    end

    @error = I18n.t('password_reset.no_token') if !@user
  end

  def respond_to_suspicious_request
    if suspicious?(params)
      render json: {
        success: true,
        active: false,
        message: I18n.t("login.activate_email", email: params[:email])
      }
    end
  end

  def suspicious?(params)
    return false if current_user && is_api? && current_user.admin?
    honeypot_or_challenge_fails?(params) || SiteSetting.invite_only?
  end

  def honeypot_or_challenge_fails?(params)
    return false if is_api?
    params[:password_confirmation] != honeypot_value ||
    params[:challenge] != challenge_value.try(:reverse)
  end

  def user_params
    permitted = [
      :name,
      :email,
      :password,
      :username,
      :title,
      :date_of_birth,
      :muted_usernames,
      :ignored_usernames,
      :theme_ids,
      :locale,
      :bio_raw,
      :location,
      :website,
      :dismissed_banner_key,
      :profile_background_upload_url,
      :card_background_upload_url,
      :primary_group_id,
      :featured_topic_id
    ]

    editable_custom_fields = User.editable_user_custom_fields(by_staff: current_user.try(:staff?))
    permitted << { custom_fields: editable_custom_fields } unless editable_custom_fields.blank?
    permitted.concat UserUpdater::OPTION_ATTR
    permitted.concat UserUpdater::CATEGORY_IDS.keys.map { |k| { k => [] } }
    permitted.concat UserUpdater::TAG_NAMES.keys

    result = params
      .permit(permitted, theme_ids: [])
      .reverse_merge(
        ip_address: request.remote_ip,
        registration_ip_address: request.remote_ip
      )

    if !UsernameCheckerService.is_developer?(result['email']) &&
        is_api? &&
        current_user.present? &&
        current_user.admin?

      result.merge!(params.permit(:active, :staged, :approved))
    end

    modify_user_params(result)
  end

  # Plugins can use this to modify user parameters
  def modify_user_params(attrs)
    attrs
  end

  def fail_with(key)
    render json: { success: false, message: I18n.t(key) }
  end

  def track_visit_to_user_profile
    user_profile_id = @user.user_profile.id
    ip = request.remote_ip
    user_id = (current_user.id if current_user)

    Scheduler::Defer.later 'Track profile view visit' do
      UserProfileView.add(user_profile_id, ip, user_id)
    end
  end

  def clashing_with_existing_route?(username)
    normalized_username = User.normalize_username(username)
    http_verbs = %w[GET POST PUT DELETE PATCH]
    allowed_actions = %w[show update destroy]

    http_verbs.any? do |verb|
      begin
        path = Rails.application.routes.recognize_path("/u/#{normalized_username}", method: verb)
        allowed_actions.exclude?(path[:action])
      rescue ActionController::RoutingError
        false
      end
    end
  end

  def confirm_secure_session
    secure_session["confirmed-password-#{current_user.id}"] = "true"
  end

  def secure_session_confirmed?
    secure_session["confirmed-password-#{current_user.id}"] == "true"
  end
end<|MERGE_RESOLUTION|>--- conflicted
+++ resolved
@@ -550,18 +550,6 @@
 
     if params[:second_factor_token].present?
       RateLimiter.new(nil, "second-factor-min-#{request.remote_ip}", 3, 1.minute).performed!
-<<<<<<< HEAD
-      second_factor_authenticated = @user&.authenticate_second_factor(second_factor_token, second_factor_method)
-    elsif security_key_credential.present?
-      security_key_authenticated = ::Webauthn::SecurityKeyAuthenticationService.new(
-        @user,
-        security_key_credential,
-        challenge: Webauthn.challenge(@user, secure_session),
-        rp_id: Webauthn.rp_id(@user, secure_session),
-        origin: Discourse.base_url
-      ).authenticate_security_key
-=======
->>>>>>> cca654fc
     end
 
     # no point doing anything else if we can't even find
@@ -583,20 +571,7 @@
         end
       end
 
-<<<<<<< HEAD
-    if !@user
-      @error = I18n.t('password_reset.no_token')
-    elsif request.put?
-      if !valid_second_factor
-        @user.errors.add(:user_second_factors, :invalid)
-        @error = I18n.t('login.invalid_second_factor_code')
-      elsif !valid_security_key
-        @user.errors.add(:security_keys, :invalid)
-        @error = I18n.t('login.invalid_security_key')
-      elsif @invalid_password = params[:password].blank? || params[:password].size > User.max_password_length
-=======
       if @invalid_password = params[:password].blank? || params[:password].size > User.max_password_length
->>>>>>> cca654fc
         @user.errors.add(:password, :invalid)
       end
 
@@ -622,25 +597,6 @@
 
     respond_to do |format|
       format.html do
-<<<<<<< HEAD
-        if @error
-          render layout: 'no_ember'
-        else
-          Webauthn.stage_challenge(@user, secure_session)
-          store_preloaded(
-            "password_reset",
-            MultiJson.dump(
-              {
-                is_developer: UsernameCheckerService.is_developer?(@user.email),
-                admin: @user.admin?,
-                second_factor_required: !valid_second_factor,
-                security_key_required: !valid_security_key,
-                backup_enabled: @user.backup_codes_enabled?
-              }.merge(Webauthn.allowed_credentials(@user, secure_session))
-            )
-          )
-        end
-=======
         return render 'password_reset', layout: 'no_ember' if @error
 
         Webauthn.stage_challenge(@user, secure_session)
@@ -655,7 +611,6 @@
         }.merge(Webauthn.allowed_credentials(@user, secure_session))
 
         store_preloaded("password_reset", MultiJson.dump(security_params))
->>>>>>> cca654fc
 
         return redirect_to(wizard_path) if Wizard.user_requires_completion?(@user)
 
@@ -672,30 +627,12 @@
             admin: @user&.admin?
           }
         else
-<<<<<<< HEAD
-          if @error || @user&.errors&.any?
-            render json: {
-              message: @error,
-              errors: @user&.errors&.to_hash
-            }
-          else
-            Webauthn.stage_challenge(@user, secure_session) if !valid_security_key && !security_key_credential.present?
-            render json: {
-              is_developer: UsernameCheckerService.is_developer?(@user.email),
-              admin: @user.admin?,
-              second_factor_required: !valid_second_factor,
-              security_key_required: !valid_security_key,
-              backup_enabled: @user.backup_codes_enabled?
-            }.merge(Webauthn.allowed_credentials(@user, secure_session))
-          end
-=======
           render json: {
             success: true,
             message: @success,
             requires_approval: !Guardian.new(@user).can_access_forum?,
             redirect_to: Wizard.user_requires_completion?(@user) ? wizard_path : nil
           }
->>>>>>> cca654fc
         end
       end
     end
@@ -735,83 +672,6 @@
       else
         @message = I18n.t("admin_login.errors.unknown_email_address")
       end
-<<<<<<< HEAD
-    elsif (token = params[:token]).present?
-      valid_token = EmailToken.valid_token_format?(token)
-
-      if valid_token
-        if params[:second_factor_token].present?
-          RateLimiter.new(nil, "second-factor-min-#{request.remote_ip}", 3, 1.minute).performed!
-        end
-
-        email_token_user = EmailToken.confirmable(token)&.user
-        totp_enabled = email_token_user&.totp_enabled?
-        security_keys_enabled = email_token_user&.security_keys_enabled?
-        second_factor_token = params[:second_factor_token]
-        second_factor_method = params[:second_factor_method].to_i
-        confirm_email = false
-        @security_key_required = security_keys_enabled
-
-        if security_keys_enabled && params[:security_key_credential].blank?
-          Webauthn.stage_challenge(email_token_user, secure_session)
-          challenge_and_credentials = Webauthn.allowed_credentials(email_token_user, secure_session)
-          @security_key_challenge = challenge_and_credentials[:challenge]
-          @security_key_allowed_credential_ids = challenge_and_credentials[:allowed_credential_ids].join(",")
-        end
-
-        if security_keys_enabled && params[:security_key_credential].present?
-          credential = JSON.parse(params[:security_key_credential]).with_indifferent_access
-
-          confirm_email = ::Webauthn::SecurityKeyAuthenticationService.new(
-            email_token_user,
-            credential,
-            challenge: Webauthn.challenge(email_token_user, secure_session),
-            rp_id: Webauthn.rp_id(email_token_user, secure_session),
-            origin: Discourse.base_url
-          ).authenticate_security_key
-          @message = I18n.t('login.security_key_invalid') if !confirm_email
-        elsif security_keys_enabled && second_factor_token.blank?
-          confirm_email = false
-          @message = I18n.t("login.second_factor_title")
-          if totp_enabled
-            @second_factor_required = true
-            @backup_codes_enabled = true
-          end
-        else
-          confirm_email =
-            if totp_enabled
-              @second_factor_required = true
-              @backup_codes_enabled = true
-              @message = I18n.t("login.second_factor_title")
-
-              if second_factor_token.present?
-                if email_token_user.authenticate_second_factor(second_factor_token, second_factor_method)
-                  true
-                else
-                  @error = I18n.t("login.invalid_second_factor_code")
-                  false
-                end
-              end
-            else
-              true
-            end
-        end
-
-        if confirm_email
-          @user = EmailToken.confirm(token)
-
-          if @user && @user.admin?
-            log_on_user(@user)
-            return redirect_to path("/")
-          else
-            @message = I18n.t("admin_login.errors.unknown_email_address")
-          end
-        end
-      else
-        @message = I18n.t("admin_login.errors.invalid_token")
-      end
-=======
->>>>>>> cca654fc
     end
 
     render layout: 'no_ember'
