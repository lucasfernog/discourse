--- conflicted
+++ resolved
@@ -189,22 +189,6 @@
   def self.base_protocol
     SiteSetting.force_https? ? "https" : "http"
   end
-<<<<<<< HEAD
-
-  def self.base_url_no_prefix
-    default_port = 80
-    protocol = "http"
-
-    if SiteSetting.use_https?
-      protocol = "https"
-      default_port = 443
-    end
-
-    result = "#{protocol}://#{current_hostname}"
-
-    port = SiteSetting.port.present? && SiteSetting.port.to_i > 0 ? SiteSetting.port.to_i : default_port
-=======
->>>>>>> f1bfc74e
 
   def self.base_url_no_prefix
     default_port = SiteSetting.force_https? ? 443 : 80
