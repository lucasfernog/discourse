--- conflicted
+++ resolved
@@ -7,15 +7,9 @@
   unless defined? ::Discourse::VERSION
     module VERSION #:nodoc:
       MAJOR = 2
-<<<<<<< HEAD
-      MINOR = 2
-      TINY  = 6
-      PRE   = nil
-=======
       MINOR = 3
       TINY  = 0
       PRE   = 'beta11'
->>>>>>> 893b5003
 
       STRING = [MAJOR, MINOR, TINY, PRE].compact.join('.')
     end
