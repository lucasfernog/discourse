--- conflicted
+++ resolved
@@ -16,11 +16,7 @@
 
   def set(key, val, expires: nil)
     expires ||= SecureSession.expiry
-<<<<<<< HEAD
-    Discourse.redis.setex(prefixed_key(key), SecureSession.expiry.to_i, val.to_s)
-=======
     Discourse.redis.setex(prefixed_key(key), expires.to_i, val.to_s)
->>>>>>> 2987a46f
     true
   end
 
