require_dependency "db_helper"

module BackupRestore

  class RestoreDisabledError < RuntimeError; end
  class FilenameMissingError < RuntimeError; end

  class Restorer
    attr_reader :success

    def initialize(user_id, opts={})
      @user_id = user_id
      @client_id = opts[:client_id]
      @filename = opts[:filename]
      @publish_to_message_bus = opts[:publish_to_message_bus] || false

      ensure_restore_is_enabled
      ensure_no_operation_is_running
      ensure_we_have_a_user
      ensure_we_have_a_filename

      initialize_state
    end

    def run
      log "[STARTED]"
      log "'#{@user_info[:username]}' has started the restore!"

      mark_restore_as_running

      listen_for_shutdown_signal

      ensure_directory_exists(@tmp_directory)

      copy_archive_to_tmp_directory
      unzip_archive

      extract_metadata
      validate_metadata

      extract_dump
      restore_dump

      ### READ-ONLY / START ###
      enable_readonly_mode

      pause_sidekiq
      wait_for_sidekiq

      switch_schema!

      migrate_database
      reconnect_database
      reload_site_settings
      clear_emoji_cache

      disable_readonly_mode
      ### READ-ONLY / END ###

      extract_uploads
    rescue SystemExit
      log "Restore process was cancelled!"
      rollback
    rescue => ex
      log "EXCEPTION: " + ex.message
      log ex.backtrace.join("\n")
      rollback
    else
      @success = true
    ensure
      begin
        notify_user
        clean_up
      rescue => ex
        Rails.logger.error("#{ex}\n" + ex.backtrace.join("\n"))
      end

      @success ? log("[SUCCESS]") : log("[FAILED]")
    end

    protected

    def ensure_restore_is_enabled
      raise BackupRestore::RestoreDisabledError unless Rails.env.development? || SiteSetting.allow_restore?
    end

    def ensure_no_operation_is_running
      raise BackupRestore::OperationRunningError if BackupRestore.is_operation_running?
    end

    def ensure_we_have_a_user
      user = User.find_by(id: @user_id)
      raise Discourse::InvalidParameters.new(:user_id) unless user
      # keep some user data around to check them against the newly restored database
      @user_info = { id: user.id, username: user.username, email: user.email }
    end

    def ensure_we_have_a_filename
      raise BackupRestore::FilenameMissingError if @filename.nil?
    end

    def initialize_state
      @success = false
      @db_was_changed = false
      @current_db = RailsMultisite::ConnectionManagement.current_db
      @current_version = BackupRestore.current_version
      @timestamp = Time.now.strftime("%Y-%m-%d-%H%M%S")
      @tmp_directory = File.join(Rails.root, "tmp", "restores", @current_db, @timestamp)
      @source_filename = File.join(Backup.base_directory, @filename)
      @archive_filename = File.join(@tmp_directory, @filename)
      @tar_filename = @archive_filename[0...-3]
      @meta_filename = File.join(@tmp_directory, BackupRestore::METADATA_FILE)
      @is_archive = !(@filename =~ /.sql.gz$/)

      @logs = []
      @readonly_mode_was_enabled = Discourse.readonly_mode?
    end

    def listen_for_shutdown_signal
      Thread.new do
        while BackupRestore.is_operation_running?
          exit if BackupRestore.should_shutdown?
          sleep 0.1
        end
      end
    end

    def mark_restore_as_running
      log "Marking restore as running..."
      BackupRestore.mark_as_running!
    end

    def enable_readonly_mode
      return if @readonly_mode_was_enabled
      log "Enabling readonly mode..."
      Discourse.enable_readonly_mode
    end

    def pause_sidekiq
      log "Pausing sidekiq..."
      Sidekiq.pause!
    end

    def wait_for_sidekiq
      log "Waiting for sidekiq to finish running jobs..."
      iterations = 1
      while sidekiq_has_running_jobs?
        log "Waiting for sidekiq to finish running jobs... ##{iterations}"
        sleep 5
        iterations += 1
        raise "Sidekiq did not finish running all the jobs in the allowed time!" if iterations > 6
      end
    end

    def sidekiq_has_running_jobs?
      Sidekiq::Workers.new.each do |_, _, worker|
        payload = worker.try(:payload)
        return true if payload.try(:all_sites)
        return true if payload.try(:current_site_id) == @current_db
      end

      false
    end

    def copy_archive_to_tmp_directory
      log "Copying archive to tmp directory..."
      Discourse::Utils.execute_command('cp', @source_filename, @archive_filename, failure_message: "Failed to copy archive to tmp directory.")
    end

    def unzip_archive
      return unless @is_archive

      log "Unzipping archive, this may take a while..."

      FileUtils.cd(@tmp_directory) do
        Discourse::Utils.execute_command('gzip', '--decompress', @archive_filename, failure_message: "Failed to unzip archive.")
      end
    end

    def extract_metadata
      log "Extracting metadata file..."

      @metadata =
        if system('tar', '--list', '--file', @tar_filename, BackupRestore::METADATA_FILE)
          FileUtils.cd(@tmp_directory) do
            Discourse::Utils.execute_command(
              'tar', '--extract', '--file', @tar_filename, BackupRestore::METADATA_FILE,
              failure_message: "Failed to extract metadata file."
            )
          end

          data = Oj.load_file(@meta_filename)
          raise "Failed to load metadata file." if !data
          data
        else
          if @filename =~ /-#{BackupRestore::VERSION_PREFIX}(\d{14})/
            { "version" => Regexp.last_match[1].to_i }
          else
            raise "Migration version is missing from the filename."
          end
        end
    end

    def validate_metadata
      log "Validating metadata..."
      log "  Current version: #{@current_version}"

      raise "Metadata has not been extracted correctly." if !@metadata

      log "  Restored version: #{@metadata["version"]}"

      error = "You're trying to restore a more recent version of the schema. You should migrate first!"
      raise error if @metadata["version"] > @current_version
    end

    def extract_dump
      @dump_filename =
        if @is_archive
          # For backwards compatibility
          if system('tar', '--list', '--file', @tar_filename, BackupRestore::OLD_DUMP_FILE)
            File.join(@tmp_directory, BackupRestore::OLD_DUMP_FILE)
          else
            File.join(@tmp_directory, BackupRestore::DUMP_FILE)
          end
        else
          File.join(@tmp_directory, @filename)
        end

      return unless @is_archive

      log "Extracting dump file..."

      FileUtils.cd(@tmp_directory) do
        Discourse::Utils.execute_command(
          'tar', '--extract', '--file', @tar_filename, File.basename(@dump_filename),
          failure_message: "Failed to extract dump file."
        )
      end
    end

    def restore_dump_command
      if File.extname(@dump_filename) == '.gz'
        "gzip -d < #{@dump_filename} | #{sed_command} | #{psql_command} 2>&1"
      else
        "#{psql_command} 2>&1 < #{@dump_filename}"
      end
    end

    def restore_dump
      log "Restoring dump file... (can be quite long)"

      logs = Queue.new
      psql_running = true
      has_error = false

      Thread.new do
        RailsMultisite::ConnectionManagement::establish_connection(db: @current_db)
        while psql_running
          message = logs.pop.strip
          has_error ||= (message =~ /ERROR:/)
          log(message) unless message.blank?
        end
      end

      IO.popen(restore_dump_command) do |pipe|
        begin
          while line = pipe.readline
            logs << line
          end
        rescue EOFError
          # finished reading...
        ensure
          psql_running = false
          logs << ""
        end
      end

      # psql does not return a valid exit code when an error happens
      raise "psql failed" if has_error
    end

    def psql_command
      db_conf = BackupRestore.database_configuration

      password_argument = "PGPASSWORD=#{db_conf.password}" if db_conf.password.present?
      host_argument     = "--host=#{db_conf.host}"         if db_conf.host.present?
      port_argument     = "--port=#{db_conf.port}"         if db_conf.port.present?
      username_argument = "--username=#{db_conf.username}" if db_conf.username.present?

      [ password_argument,                # pass the password to psql (if any)
        "psql",                           # the psql command
        "--dbname='#{db_conf.database}'", # connect to database *dbname*
        "--single-transaction",           # all or nothing (also runs COPY commands faster)
        host_argument,                    # the hostname to connect to (if any)
        port_argument,                    # the port to connect to (if any)
        username_argument                 # the username to connect as (if any)
      ].join(" ")
    end

    def sed_command
      # in order to limit the downtime when restoring as much as possible
      # we force the restoration to happen in the "restore" schema

      # during the restoration, this make sure we
      #  - drop the "restore" schema if it exists
      #  - create the "restore" schema
      #  - prepend the "restore" schema into the search_path

      regexp = "SET search_path = public, pg_catalog;"

      replacement = [ "DROP SCHEMA IF EXISTS restore CASCADE;",
                      "CREATE SCHEMA restore;",
                      "SET search_path = restore, public, pg_catalog;",
                    ].join(" ")

      # we only want to replace the VERY first occurence of the search_path command
      expression = "1,/^#{regexp}$/s/#{regexp}/#{replacement}/"

      "sed -e '#{expression}'"
    end

    def switch_schema!
      log "Switching schemas... try reloading the site in 5 minutes, if successful, then reboot and restore is complete."

      sql = [
        "BEGIN;",
        BackupRestore.move_tables_between_schemas_sql("public", "backup"),
        BackupRestore.move_tables_between_schemas_sql("restore", "public"),
        "COMMIT;"
      ].join("\n")

      @db_was_changed = true

      User.exec_sql(sql)
    end

    def migrate_database
      log "Migrating the database..."
      Discourse::Application.load_tasks
      ENV["VERSION"] = @current_version.to_s
      User.exec_sql("SET search_path = public, pg_catalog;")
      Rake::Task["db:migrate"].invoke
    end

    def reconnect_database
      log "Reconnecting to the database..."
      RailsMultisite::ConnectionManagement::establish_connection(db: @current_db)
    end

    def reload_site_settings
      log "Reloading site settings..."
      SiteSetting.refresh!
    end

    def clear_emoji_cache
      log "Clearing emoji cache..."
      Emoji.clear_cache
    end

    def extract_uploads
      if system('tar', '--exclude=*/*', '--list', '--file', @tar_filename, 'uploads')
        log "Extracting uploads..."

        FileUtils.cd(@tmp_directory) do
          Discourse::Utils.execute_command(
            'tar', '--extract', '--keep-newer-files', '--file', @tar_filename, 'uploads/',
            failure_message: "Failed to extract uploads."
          )
        end

        public_uploads_path = File.join(Rails.root, "public")

        FileUtils.cd(public_uploads_path) do
          FileUtils.mkdir_p("uploads")

          tmp_uploads_path = Dir.glob(File.join(@tmp_directory, "uploads", "*")).first
          previous_db_name = File.basename(tmp_uploads_path)
          current_db_name = RailsMultisite::ConnectionManagement.current_db

<<<<<<< HEAD
          execute_command(
=======
          Discourse::Utils.execute_command(
>>>>>>> 482578ba
            'rsync', '-avp', '--safe-links', "#{tmp_uploads_path}/", "uploads/#{current_db_name}/",
            failure_message: "Failed to restore uploads."
          )

          if previous_db_name != current_db_name
            DbHelper.remap("uploads/#{previous_db_name}", "uploads/#{current_db_name}")
          end
        end
      end
    end

    def rollback
      log "Trying to rollback..."
      if @db_was_changed && BackupRestore.can_rollback?
        log "Rolling back..."
        BackupRestore.move_tables_between_schemas("backup", "public")
      else
        log "There was no need to rollback"
      end
    end

    def notify_user
      if user = User.find_by(email: @user_info[:email])
        log "Notifying '#{user.username}' of the end of the restore..."
        status = @success ? :restore_succeeded : :restore_failed

        SystemMessage.create_from_system_user(user, status,
          logs: Discourse::Utils.pretty_logs(@logs)
        )
      else
        log "Could not send notification to '#{@user_info[:username]}' (#{@user_info[:email]}), because the user does not exists..."
      end
    end

    def clean_up
      log "Cleaning stuff up..."
      remove_tmp_directory
      unpause_sidekiq
      disable_readonly_mode if Discourse.readonly_mode?
      mark_restore_as_not_running
      log "Finished!"
    end

    def remove_tmp_directory
      log "Removing tmp '#{@tmp_directory}' directory..."
      FileUtils.rm_rf(@tmp_directory) if Dir[@tmp_directory].present?
    rescue
      log "Something went wrong while removing the following tmp directory: #{@tmp_directory}"
    end

    def unpause_sidekiq
      log "Unpausing sidekiq..."
      Sidekiq.unpause!
    rescue
      log "Something went wrong while unpausing Sidekiq."
    end

    def disable_readonly_mode
      return if @readonly_mode_was_enabled
      log "Disabling readonly mode..."
      Discourse.disable_readonly_mode
    end

    def mark_restore_as_not_running
      log "Marking restore as finished..."
      BackupRestore.mark_as_not_running!
    end

    def ensure_directory_exists(directory)
      log "Making sure #{directory} exists..."
      FileUtils.mkdir_p(directory)
    end

    def log(message)
      timestamp = Time.now.strftime("%Y-%m-%d %H:%M:%S")
      puts(message) rescue nil
      publish_log(message, timestamp) rescue nil
      save_log(message, timestamp)
    end

    def publish_log(message, timestamp)
      return unless @publish_to_message_bus
      data = { timestamp: timestamp, operation: "restore", message: message }
      MessageBus.publish(BackupRestore::LOGS_CHANNEL, data, user_ids: [@user_id], client_ids: [@client_id])
    end

    def save_log(message, timestamp)
      @logs << "[#{timestamp}] #{message}"
    end

  end

end<|MERGE_RESOLUTION|>--- conflicted
+++ resolved
@@ -377,11 +377,7 @@
           previous_db_name = File.basename(tmp_uploads_path)
           current_db_name = RailsMultisite::ConnectionManagement.current_db
 
-<<<<<<< HEAD
-          execute_command(
-=======
           Discourse::Utils.execute_command(
->>>>>>> 482578ba
             'rsync', '-avp', '--safe-links', "#{tmp_uploads_path}/", "uploads/#{current_db_name}/",
             failure_message: "Failed to restore uploads."
           )
