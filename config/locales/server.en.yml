--- conflicted
+++ resolved
@@ -1386,11 +1386,7 @@
     reserved_username: "That username is not allowed."
     missing_user_field: "You have not completed all the user fields"
     close_window: "Authentication is complete. Close this window to continue."
-<<<<<<< HEAD
     already_logged_in: "Oops, looks like you are attempting to accept an invitation for another user. If you are not %{current_user}, please log out and try again."
-=======
-    already_logged_in: "Oops, looks like you are attempting to accept an invitation for another user. If you are not %{current_user}, please log out and try again?"
->>>>>>> 03068e35
 
   user:
     no_accounts_associated: "No accounts associated"
