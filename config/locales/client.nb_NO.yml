--- conflicted
+++ resolved
@@ -3220,12 +3220,8 @@
         sample: "Bruk følgende HTML-kode på siden din for å bygge inn Discourse-emner. Erstatt <b>ERSTATT_MEG</b> med kanonisk nettadresse fra siden du bygger den inn i."
         title: "Innbygging"
         host: "Tillatte verter"
-<<<<<<< HEAD
-        path_whitelist: "Hvitliste for søkesti"
-=======
         class_name: "Klassenavn"
         path_whitelist: "Tillatte stier"
->>>>>>> 82ed5145
         edit: "rediger"
         category: "Legg til innlegg i kategori"
         add_host: "Legg til vert"
