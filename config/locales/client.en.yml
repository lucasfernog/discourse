--- conflicted
+++ resolved
@@ -2056,11 +2056,7 @@
         notifications: '<b>n</b> Open notifications'
         site_map_menu: '<b>=</b> Open site map menu'
         user_profile_menu: '<b>p</b> Open user profile menu'
-<<<<<<< HEAD
         show_incoming_updated_topics: '<b>.</b> Show incoming/updated topics'
-=======
-        show_incoming_updated: '<b>.</b> Show incoming/updated topics'
->>>>>>> cb45d5fa
         search: '<b>/</b> Search'
         help: '<b>?</b> Open keyboard shortcuts help'
         dismiss_new_posts: '<b>x</b>, <b>r</b> Dismiss New/Posts'
